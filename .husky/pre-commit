--- conflicted
+++ resolved
@@ -1,11 +1,11 @@
 #!/bin/sh
 . "$(dirname "$0")/_/husky.sh"
 
-<<<<<<< HEAD
+ devin/1751849069-add-diff-engine-toggle
 # Temporarily disabled due to ESLint v9 migration issues
 npx eslint . --ext .js,.jsx,.ts,.tsx
 echo "Pre-commit hooks running linting checks as a temporary workaround"
-=======
+
 # Temporarily disabled due to ESLint v9+ configuration issues
 # npx lint-staged
->>>>>>> 4c5bf7dc
+ main