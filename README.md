--- conflicted
+++ resolved
@@ -1,25 +1,13 @@
-<<<<<<< HEAD
 # AI Artifact - Manuscript Diff Analyzer
 
 A production-ready Next.js application for analyzing academic manuscript revisions using multi-agent AI analysis. This tool helps researchers and editors understand changes between manuscript versions and assess alignment with reviewer requests.
-=======
-# AI Manuscript Diff Analyzer
-
-A production-ready Next.js application for analyzing academic manuscript revisions using multi-agent AI workflow. This tool helps researchers and editors understand changes between manuscript versions and their alignment with reviewer requests.
->>>>>>> c4fd5e5d
 
 ## Features
 
 - **Multi-Agent Analysis**: Intelligent diff segmentation and reviewer alignment analysis
-<<<<<<< HEAD
 - **Secure API Architecture**: Server-side API key handling with secure backend endpoints
 - **Production Ready**: Comprehensive error handling, validation, and deployment configurations
 - **Academic Focus**: Specialized for academic manuscript analysis with section detection and priority assessment
-=======
-- **Secure API Architecture**: Backend API endpoints with proper API key handling
-- **Academic Focus**: Specialized for manuscript sections (Abstract, Methods, Results, etc.)
-- **Production Ready**: Comprehensive error handling, validation, and deployment configs
->>>>>>> c4fd5e5d
 
 ## Getting Started
 
@@ -31,7 +19,6 @@
 cp .env.example .env.local
 ```
 
-<<<<<<< HEAD
 Edit `.env.local` and add your Anthropic API key from [Anthropic Console](https://console.anthropic.com/settings/keys):
 
 ```env
@@ -46,34 +33,22 @@
 
 # Development Configuration
 NODE_ENV=development
-=======
-Edit `.env.local` and add your API key from [Anthropic Console](https://console.anthropic.com/settings/keys):
-
-```env
-ANTHROPIC_API_KEY=your_anthropic_api_key_here
-NEXT_PUBLIC_USE_CLAUDE_API=true
-NEXT_PUBLIC_AGENT_MODE=production
->>>>>>> c4fd5e5d
 ```
 
 ### 2. Install Dependencies
 
 ```bash
 npm install
-<<<<<<< HEAD
 # or
 yarn install
 # or
 pnpm install
-=======
->>>>>>> c4fd5e5d
 ```
 
 ### 3. Run Development Server
 
 ```bash
 npm run dev
-<<<<<<< HEAD
 # or
 yarn dev
 # or
@@ -82,9 +57,26 @@
 
 Open [http://localhost:3000](http://localhost:3000) with your browser to access the application.
 
+### 4. Health Check
+
+Verify your setup by visiting the health endpoint:
+- [http://localhost:3000/api/health](http://localhost:3000/api/health)
+
 ## API Endpoints
 
 The application provides secure backend API endpoints for manuscript analysis:
+
+### POST `/api/analyze`
+Analyzes manuscript diffs using AI agents.
+
+**Request Body:**
+```json
+{
+  "diffs": [/* DiffItem array */],
+  "revisionRequests": "string (optional)",
+  "analysisType": "segmentation" | "alignment"
+}
+```
 
 ### POST `/api/analyze-diffs`
 Analyzes manuscript diffs for section categorization and priority assessment.
@@ -126,26 +118,10 @@
 
 ### POST `/api/analyze-alignment`
 Analyzes alignment between manuscript changes and reviewer requests.
-=======
-```
-
-Open [http://localhost:3000](http://localhost:3000) with your browser to see the application.
-
-### 4. Health Check
-
-Verify your setup by visiting the health endpoint:
-- [http://localhost:3000/api/health](http://localhost:3000/api/health)
-
-## API Endpoints
-
-### POST /api/analyze
-Analyzes manuscript diffs using AI agents.
->>>>>>> c4fd5e5d
 
 **Request Body:**
 ```json
 {
-<<<<<<< HEAD
   "diffs": [
     {
       "file": "example.py",
@@ -153,21 +129,10 @@
       "old": "print('Hello')",
       "new": "print('Hello, world!')"
     }
-    // ... more diff objects
   ],
   "reviewerRequests": "Detailed reviewer feedback and requests"
 }
 ```
-=======
-  "diffs": [/* DiffItem array */],
-  "revisionRequests": "string (optional)",
-  "analysisType": "segmentation" | "alignment"
-}
-```
-
-### GET /api/health
-Returns application health status and service availability.
->>>>>>> c4fd5e5d
 
 **Response:**
 ```json
@@ -185,102 +150,14 @@
 }
 ```
 
+### GET `/api/health`
+Returns application health status and service availability.
+
 ## Production Deployment
 
 ### Environment Variables for Production
 
 Ensure these environment variables are set in your production environment:
-
-- `ANTHROPIC_API_KEY`: Your Anthropic API key (required)
-- `NODE_ENV`: Set to `production`
-
-### Vercel Deployment
-
-1. Connect your repository to Vercel
-2. Configure environment variables in Vercel dashboard
-3. Deploy using the included `vercel.json` configuration
-
-### Docker Deployment
-
-Build and run using Docker:
-
-<<<<<<< HEAD
-```bash
-# Build the image
-docker build -t ai-artifact .
-
-# Run with environment variables
-docker run -p 3000:3000 -e ANTHROPIC_API_KEY=your_key ai-artifact
-```
-
-Or use Docker Compose:
-
-```bash
-# Set ANTHROPIC_API_KEY in your environment
-export ANTHROPIC_API_KEY=your_key_here
-
-# Run the application
-docker-compose up -d
-```
-
-## Security Features
-
-✅ **Secure API Key Handling**: API keys are handled server-side only, never exposed to the browser
-✅ **Input Validation**: Comprehensive validation of all API inputs
-✅ **Error Handling**: Production-ready error handling with proper HTTP status codes
-✅ **Rate Limiting**: Built-in timeout and retry mechanisms
-
-## Architecture
-
-- **Frontend**: Next.js 15 with TypeScript and Tailwind CSS
-- **Backend**: Next.js API routes with secure Anthropic SDK integration
-- **AI Analysis**: Multi-agent system with fallback mechanisms
-- **Deployment**: Vercel-optimized with Docker support
-
-## Development
-
-### Project Structure
-
-```
-src/
-├── app/
-│   ├── api/                 # Backend API endpoints
-│   │   ├── analyze-diffs/   # Diff analysis endpoint
-│   │   └── analyze-alignment/ # Reviewer alignment endpoint
-│   └── page.tsx             # Main application page
-├── agents/                  # Multi-agent analysis system
-├── components/              # React components
-├── services/                # API and utility services
-└── types/                   # TypeScript type definitions
-```
-
-### Testing API Endpoints
-
-Test the endpoints locally:
-
-```bash
-# Test diff analysis
-curl -X POST http://localhost:3000/api/analyze-diffs \
-  -H "Content-Type: application/json" \
-  -d '{"diffs": [{"id": "test", "type": "addition", "text": "Sample text"}]}'
-
-# Test reviewer alignment
-curl -X POST http://localhost:3000/api/analyze-alignment \
-  -H "Content-Type: application/json" \
-  -d '{"diffs": [...], "reviewerRequests": "Improve methodology"}'
-```
-
-## Learn More
-
-- [Next.js Documentation](https://nextjs.org/docs)
-- [Anthropic API Documentation](https://docs.anthropic.com/)
-- [TypeScript Documentation](https://www.typescriptlang.org/docs/)
-=======
-## Production Deployment
-
-### Environment Variables
-
-Required environment variables for production:
 
 ```env
 # Required
@@ -307,34 +184,59 @@
 #### Docker
 ```bash
 # Build and run with Docker
-docker build -t manuscript-analyzer .
-docker run -p 3000:3000 --env-file .env.local manuscript-analyzer
+docker build -t ai-artifact .
+docker run -p 3000:3000 --env-file .env.local ai-artifact
 ```
 
 #### Docker Compose
 ```bash
+# Set ANTHROPIC_API_KEY in your environment
+export ANTHROPIC_API_KEY=your_key_here
+
 # Run with docker-compose
 docker-compose up --build
 ```
 
-### Security Features
-
- devin/1751831368-production-fixes
-✅ **Secure API Architecture**: API keys are never exposed to the client-side  
+## Security Features
+
+✅ **Secure API Key Handling**: API keys are handled server-side only, never exposed to the browser  
 ✅ **Backend API Endpoints**: All AI processing happens server-side  
-✅ **Input Validation**: Comprehensive request validation and sanitization  
-✅ **Error Handling**: Production-ready error handling and logging  
+✅ **Input Validation**: Comprehensive validation of all API inputs  
+✅ **Error Handling**: Production-ready error handling with proper HTTP status codes  
+✅ **Rate Limiting**: Built-in timeout and retry mechanisms  
 ✅ **Health Monitoring**: Built-in health check endpoints
 
+## Architecture
+
+### Multi-Agent System
+- **DiffSegmentationAgent**: Categorizes changes by manuscript section
+- **ReviewerAlignmentAgent**: Analyzes alignment with reviewer requests
+- **AnalysisOrchestrator**: Coordinates agent execution
+
+### Security Architecture
+- API keys stored server-side only
+- Secure API endpoints for AI processing
+- Input validation and sanitization
+- Comprehensive error handling
+
+### Project Structure
+
+```
+src/
+├── app/
+│   ├── api/                 # Backend API endpoints
+│   │   ├── analyze/         # Main analysis endpoint
+│   │   ├── analyze-diffs/   # Diff analysis endpoint
+│   │   ├── analyze-alignment/ # Reviewer alignment endpoint
+│   │   └── health/          # Health check endpoint
+│   └── page.tsx             # Main application page
+├── agents/                  # Multi-agent analysis system
+├── components/              # React components
+├── services/                # API and utility services
+└── types/                   # TypeScript type definitions
+```
+
 ## Development
-
-This application uses a secure backend API endpoint to handle Anthropic API calls. For production deployment:
-
-1. Set up your environment variables on your hosting platform (Vercel, etc.)
-2. Ensure `ANTHROPIC_API_KEY` is set as a server-side environment variable
-3. Configure client-side environment variables as needed (`NEXT_PUBLIC_*`)
-4. Deploy using the instructions below
- main
 
 ### Available Scripts
 
@@ -373,52 +275,28 @@
 - TypeScript type checking
 - Husky for git hooks
 
-## Architecture
-
-### Multi-Agent System
-- **DiffSegmentationAgent**: Categorizes changes by manuscript section
-- **ReviewerAlignmentAgent**: Analyzes alignment with reviewer requests
-- **AnalysisOrchestrator**: Coordinates agent execution
-
-### Security Architecture
-- API keys stored server-side only
-- Secure API endpoints for AI processing
-- Input validation and sanitization
-- Comprehensive error handling
+### Testing API Endpoints
+
+Test the endpoints locally:
+
+```bash
+# Test diff analysis
+curl -X POST http://localhost:3000/api/analyze-diffs \
+  -H "Content-Type: application/json" \
+  -d '{"diffs": [{"id": "test", "type": "addition", "text": "Sample text"}]}'
+
+# Test reviewer alignment
+curl -X POST http://localhost:3000/api/analyze-alignment \
+  -H "Content-Type: application/json" \
+  -d '{"diffs": [...], "reviewerRequests": "Improve methodology"}'
+
+# Test health endpoint
+curl http://localhost:3000/api/health
+```
 
 ## Learn More
 
- devin/1751831368-production-fixes
 - [Next.js Documentation](https://nextjs.org/docs)
 - [Anthropic API Documentation](https://docs.anthropic.com/)
-- [Academic Writing Guidelines](https://writing.wisc.edu/handbook/)
-
-Check out our [Next.js deployment documentation](https://nextjs.org/docs/app/building-your-application/deploying) for more details.
-
-## Production Deployment Guide
-
-### Vercel Deployment
-
-1. Fork or clone this repository
-2. Connect your GitHub repository to Vercel
-3. Configure the following environment variables in Vercel:
-   - `ANTHROPIC_API_KEY`: Your Anthropic API key (kept secret on the server)
-   - `API_TIMEOUT`: Timeout for API requests in milliseconds (e.g., 30000)
-   - `MAX_RETRIES`: Number of retries for failed API requests (e.g., 3)
-   - `NEXT_PUBLIC_USE_CLAUDE_API`: Whether to use Claude API (true/false)
-   - `NEXT_PUBLIC_AGENT_MODE`: Agent mode (production/heuristic/mixed)
-   - `NEXT_PUBLIC_API_TIMEOUT`: Client-side timeout setting
-   - `NEXT_PUBLIC_MAX_RETRIES`: Client-side retry setting
-4. Deploy the application
-
-### Docker Deployment
-
-A Dockerfile is not included in this repository. If you need to deploy using Docker:
-
-1. Create a Dockerfile in the root directory
-2. Build and run the Docker container with environment variables
-3. Expose the appropriate port (default: 3000)
-
-For more detailed deployment options, refer to the [Next.js deployment documentation](https://nextjs.org/docs/app/building-your-application/deploying).
- main
->>>>>>> c4fd5e5d
+- [TypeScript Documentation](https://www.typescriptlang.org/docs/)
+- [Academic Writing Guidelines](https://writing.wisc.edu/handbook/)