# AI Manuscript Diff Analyzer

A production-ready Next.js application for analyzing academic manuscript revisions using multi-agent AI workflow. This tool helps researchers and editors understand changes between manuscript versions and their alignment with reviewer requests.

## Features

- **Multi-Agent Analysis**: Intelligent diff segmentation and reviewer alignment analysis
- **Secure API Architecture**: Backend API endpoints with proper API key handling
- **Academic Focus**: Specialized for manuscript sections (Abstract, Methods, Results, etc.)
- **Production Ready**: Comprehensive error handling, validation, and deployment configs

## Getting Started

### 1. Setup Environment Variables

Copy the `.env.example` file to `.env.local` and configure your environment:

```bash
cp .env.example .env.local
```

Edit `.env.local` and add your API key from [Anthropic Console](https://console.anthropic.com/settings/keys):

```env
ANTHROPIC_API_KEY=your_anthropic_api_key_here
NEXT_PUBLIC_USE_CLAUDE_API=true
NEXT_PUBLIC_AGENT_MODE=production
```

### 2. Install Dependencies

```bash
npm install
```

### 3. Run Development Server

```bash
npm run dev
```

Open [http://localhost:3000](http://localhost:3000) with your browser to see the application.

### 4. Health Check

Verify your setup by visiting the health endpoint:
- [http://localhost:3000/api/health](http://localhost:3000/api/health)

## API Endpoints

### POST /api/analyze
Analyzes manuscript diffs using AI agents.

**Request Body:**
```json
{
  "diffs": [/* DiffItem array */],
  "revisionRequests": "string (optional)",
  "analysisType": "segmentation" | "alignment"
}
```

### GET /api/health
Returns application health status and service availability.

## Learn More

To learn more about Next.js, take a look at the following resources:

- [Next.js Documentation](https://nextjs.org/docs) - learn about Next.js features and API.
- [Learn Next.js](https://nextjs.org/learn) - an interactive Next.js tutorial.

You can check out [the Next.js GitHub repository](https://github.com/vercel/next.js) - your feedback and contributions are welcome!

## Production Deployment

### Environment Variables

Required environment variables for production:

```env
# Required
ANTHROPIC_API_KEY=your_anthropic_api_key_here

# Application Configuration
NEXT_PUBLIC_USE_CLAUDE_API=true
NEXT_PUBLIC_AGENT_MODE=production
NEXT_PUBLIC_API_TIMEOUT=30000
NEXT_PUBLIC_MAX_RETRIES=3
NEXT_PUBLIC_ALLOW_BROWSER=false

# Production Environment
NODE_ENV=production
```

### Deployment Options

#### Vercel (Recommended)
1. Connect your GitHub repository to Vercel
2. Add environment variables in Vercel dashboard
3. Deploy automatically on push

#### Docker
```bash
# Build and run with Docker
docker build -t manuscript-analyzer .
docker run -p 3000:3000 --env-file .env.local manuscript-analyzer
```

#### Docker Compose
```bash
# Run with docker-compose
docker-compose up --build
```

### Security Features

<<<<<<< HEAD
✅ **Secure API Architecture**: API keys are never exposed to the client-side  
✅ **Backend API Endpoints**: All AI processing happens server-side  
✅ **Input Validation**: Comprehensive request validation and sanitization  
✅ **Error Handling**: Production-ready error handling and logging  
✅ **Health Monitoring**: Built-in health check endpoints

## Development
=======
This application uses a secure backend API endpoint to handle Anthropic API calls. For production deployment:

1. Set up your environment variables on your hosting platform (Vercel, etc.)
2. Ensure `ANTHROPIC_API_KEY` is set as a server-side environment variable
3. Configure client-side environment variables as needed (`NEXT_PUBLIC_*`)
4. Deploy using the instructions below
>>>>>>> be2ab4d2

### Available Scripts

```bash
npm run dev          # Start development server
npm run build        # Build for production
npm run start        # Start production server
npm run lint         # Run ESLint
npm run lint:fix     # Fix ESLint issues
npm run format       # Format code with Prettier
npm run type-check   # Run TypeScript type checking
npm run test         # Run Jest tests
npm run test:e2e     # Run Playwright E2E tests
```

### Testing

The application includes comprehensive testing:

```bash
# Unit tests
npm run test

# E2E tests
npm run test:e2e

# Test coverage
npm run test:coverage
```

### Code Quality

Pre-commit hooks ensure code quality:
- ESLint for code linting
- Prettier for code formatting
- TypeScript type checking
- Husky for git hooks

## Architecture

### Multi-Agent System
- **DiffSegmentationAgent**: Categorizes changes by manuscript section
- **ReviewerAlignmentAgent**: Analyzes alignment with reviewer requests
- **AnalysisOrchestrator**: Coordinates agent execution

### Security Architecture
- API keys stored server-side only
- Secure API endpoints for AI processing
- Input validation and sanitization
- Comprehensive error handling

## Learn More

<<<<<<< HEAD
- [Next.js Documentation](https://nextjs.org/docs)
- [Anthropic API Documentation](https://docs.anthropic.com/)
- [Academic Writing Guidelines](https://writing.wisc.edu/handbook/)
=======
Check out our [Next.js deployment documentation](https://nextjs.org/docs/app/building-your-application/deploying) for more details.

## Production Deployment Guide

### Vercel Deployment

1. Fork or clone this repository
2. Connect your GitHub repository to Vercel
3. Configure the following environment variables in Vercel:
   - `ANTHROPIC_API_KEY`: Your Anthropic API key (kept secret on the server)
   - `API_TIMEOUT`: Timeout for API requests in milliseconds (e.g., 30000)
   - `MAX_RETRIES`: Number of retries for failed API requests (e.g., 3)
   - `NEXT_PUBLIC_USE_CLAUDE_API`: Whether to use Claude API (true/false)
   - `NEXT_PUBLIC_AGENT_MODE`: Agent mode (production/heuristic/mixed)
   - `NEXT_PUBLIC_API_TIMEOUT`: Client-side timeout setting
   - `NEXT_PUBLIC_MAX_RETRIES`: Client-side retry setting
4. Deploy the application

### Docker Deployment

A Dockerfile is not included in this repository. If you need to deploy using Docker:

1. Create a Dockerfile in the root directory
2. Build and run the Docker container with environment variables
3. Expose the appropriate port (default: 3000)

For more detailed deployment options, refer to the [Next.js deployment documentation](https://nextjs.org/docs/app/building-your-application/deploying).
>>>>>>> be2ab4d2
<|MERGE_RESOLUTION|>--- conflicted
+++ resolved
@@ -115,7 +115,7 @@
 
 ### Security Features
 
-<<<<<<< HEAD
+ devin/1751831368-production-fixes
 ✅ **Secure API Architecture**: API keys are never exposed to the client-side  
 ✅ **Backend API Endpoints**: All AI processing happens server-side  
 ✅ **Input Validation**: Comprehensive request validation and sanitization  
@@ -123,14 +123,14 @@
 ✅ **Health Monitoring**: Built-in health check endpoints
 
 ## Development
-=======
+
 This application uses a secure backend API endpoint to handle Anthropic API calls. For production deployment:
 
 1. Set up your environment variables on your hosting platform (Vercel, etc.)
 2. Ensure `ANTHROPIC_API_KEY` is set as a server-side environment variable
 3. Configure client-side environment variables as needed (`NEXT_PUBLIC_*`)
 4. Deploy using the instructions below
->>>>>>> be2ab4d2
+ main
 
 ### Available Scripts
 
@@ -184,11 +184,11 @@
 
 ## Learn More
 
-<<<<<<< HEAD
+ devin/1751831368-production-fixes
 - [Next.js Documentation](https://nextjs.org/docs)
 - [Anthropic API Documentation](https://docs.anthropic.com/)
 - [Academic Writing Guidelines](https://writing.wisc.edu/handbook/)
-=======
+
 Check out our [Next.js deployment documentation](https://nextjs.org/docs/app/building-your-application/deploying) for more details.
 
 ## Production Deployment Guide
@@ -216,4 +216,4 @@
 3. Expose the appropriate port (default: 3000)
 
 For more detailed deployment options, refer to the [Next.js deployment documentation](https://nextjs.org/docs/app/building-your-application/deploying).
->>>>>>> be2ab4d2
+ main