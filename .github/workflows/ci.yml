name: CI

on:
  push:
    branches: [main, develop]
  pull_request:
    branches: [main, develop]

jobs:
  test:
    runs-on: ubuntu-latest

    strategy:
      matrix:
        node-version: [20.x]

    steps:
      - name: Checkout code
        uses: actions/checkout@v4

      - name: Use Node.js ${{ matrix.node-version }}
        uses: actions/setup-node@v4
        with:
          node-version: ${{ matrix.node-version }}
          cache: 'npm'

      - name: Install dependencies
        run: npm ci

      - name: Run TypeScript type check
        run: npm run type-check

      - name: Run linting
        run: npm run lint

      - name: Run format check
        run: npm run format:check

      - name: Run unit tests
        run: npm run test:ci

      - name: Build application
        run: npm run build

<<<<<<< HEAD
      # Temporarily skip Playwright tests as they're failing in CI
      # - name: Install Playwright Browsers
      #   run: npx playwright install --with-deps

      # - name: Run Playwright tests
      #   run: npm run test:e2e
      #   env:
      #     NEXT_PUBLIC_USE_CLAUDE_API: false
      #     NEXT_PUBLIC_AGENT_MODE: heuristic
=======
      - name: Install Playwright Browsers
        run: npx playwright install --with-deps

      - name: Run Playwright tests
        run: npm run test:e2e
        env:
          CI: true
          ANTHROPIC_API_KEY: dummy-key-for-testing
          NEXT_PUBLIC_USE_CLAUDE_API: false
          NEXT_PUBLIC_AGENT_MODE: heuristic
>>>>>>> 291a8ad6

      - name: Upload test results
        uses: actions/upload-artifact@v4
        if: always()
        with:
          name: test-results
          path: |
            coverage/
            playwright-report/
            test-results/
          if-no-files-found: ignore

  security:
    runs-on: ubuntu-latest
    steps:
      - name: Checkout code
        uses: actions/checkout@v4

      - name: Use Node.js
        uses: actions/setup-node@v4
        with:
          node-version: '20.x'
          cache: 'npm'

      - name: Install dependencies
        run: npm ci

      - name: Run security audit (high)
        run: npm audit --audit-level high
        continue-on-error: true

      - name: Run security audit (moderate)
        run: npm audit --audit-level moderate<|MERGE_RESOLUTION|>--- conflicted
+++ resolved
@@ -42,17 +42,16 @@
       - name: Build application
         run: npm run build
 
-<<<<<<< HEAD
+
       # Temporarily skip Playwright tests as they're failing in CI
-      # - name: Install Playwright Browsers
-      #   run: npx playwright install --with-deps
+       - name: Install Playwright Browsers
+         run: npx playwright install --with-deps
 
-      # - name: Run Playwright tests
-      #   run: npm run test:e2e
-      #   env:
-      #     NEXT_PUBLIC_USE_CLAUDE_API: false
-      #     NEXT_PUBLIC_AGENT_MODE: heuristic
-=======
+       - name: Run Playwright tests
+         run: npm run test:e2e
+         env:
+           NEXT_PUBLIC_USE_CLAUDE_API: false
+          NEXT_PUBLIC_AGENT_MODE: heuristic
       - name: Install Playwright Browsers
         run: npx playwright install --with-deps
 
@@ -63,7 +62,7 @@
           ANTHROPIC_API_KEY: dummy-key-for-testing
           NEXT_PUBLIC_USE_CLAUDE_API: false
           NEXT_PUBLIC_AGENT_MODE: heuristic
->>>>>>> 291a8ad6
+ main
 
       - name: Upload test results
         uses: actions/upload-artifact@v4
