{
  "name": "manuscript-diff-analyzer",
  "version": "0.1.0",
  "type": "module",
  "private": true,
  "scripts": {
    "dev": "next dev",
    "build": "next build",
    "start": "next start",
    "lint": "next lint",
    "lint:fix": "next lint --fix",
    "format": "prettier --write \"src/**/*.{ts,tsx,js,jsx,json,css,md}\"",
    "format:check": "prettier --check \"src/**/*.{ts,tsx,js,jsx,json,css,md}\"",
    "type-check": "tsc --noEmit",
    "test": "jest",
    "test:watch": "jest --watch",
    "test:coverage": "jest --coverage",
    "test:ci": "jest --ci --coverage --maxWorkers=2 --passWithNoTests",
    "test:e2e": "playwright test",
    "test:e2e:ui": "playwright test --ui",
    "prepare": "husky"
  },
  "lint-staged": {
    "*.{ts,tsx}": [
      "eslint --fix",
      "prettier --write"
    ],
    "*.{js,jsx,json,css,md}": [
      "prettier --write"
    ]
  },
  "dependencies": {
    "@anthropic-ai/sdk": "^0.56.0",
    "@types/diff-match-patch": "^1.0.36",
    "clsx": "^2.1.1",
    "diff-match-patch": "^1.0.5",
    "lucide-react": "^0.525.0",
    "next": "15.3.5",
    "react": "^19.0.0",
    "react-dom": "^19.0.0",
    "tailwind-merge": "^3.3.1"
  },
  "devDependencies": {
    "@eslint/eslintrc": "^3.3.1",
    "@eslint/js": "^9.30.1",
    "@playwright/test": "^1.53.2",
    "@tailwindcss/postcss": "^4",
    "@testing-library/jest-dom": "^6.6.3",
    "@testing-library/react": "^16.3.0",
    "@testing-library/user-event": "^14.6.1",
    "@types/diff-match-patch": "^1.0.36",
    "@types/jest": "^30.0.0",
    "@types/node": "20.19.4",
    "@types/react": "19.1.8",
    "@types/react-dom": "^19",
    "@typescript-eslint/eslint-plugin": "^8.35.1",
    "@typescript-eslint/parser": "^8.35.1",
    "diff-match-patch": "^1.0.5",
    "eslint": "^9.30.1",
    "eslint-config-next": "^15.3.5",
    "eslint-config-prettier": "^10.1.5",
    "eslint-plugin-prettier": "^5.5.1",
    "husky": "^9.1.7",
    "jest": "^30.0.4",
    "jest-environment-jsdom": "^30.0.4",
    "lint-staged": "^16.1.2",
    "prettier": "^3.6.2",
    "tailwindcss": "^4",
<<<<<<< HEAD
    "ts-jest": "^29.4.0",
    "ts-node": "^10.9.2",
=======
 devin/1751845727-add-env-example
    "ts-jest": "^29.4.0",
    "ts-node": "^10.9.2",

 devin/1751838409-production-security-fixes
    "ts-node": "^10.9.2",

    "ts-jest": "^29.4.0",
    "ts-node": "^10.9.2",
 devin/1751849069-add-diff-engine-toggle
 main
 main
    "typescript": "^5"

>>>>>>> d1098c86
    "typescript": "^5.8.3"
  }
}<|MERGE_RESOLUTION|>--- conflicted
+++ resolved
@@ -66,10 +66,10 @@
     "lint-staged": "^16.1.2",
     "prettier": "^3.6.2",
     "tailwindcss": "^4",
-<<<<<<< HEAD
+ devin/1751828946-production-fixes
     "ts-jest": "^29.4.0",
     "ts-node": "^10.9.2",
-=======
+
  devin/1751845727-add-env-example
     "ts-jest": "^29.4.0",
     "ts-node": "^10.9.2",
@@ -84,7 +84,7 @@
  main
     "typescript": "^5"
 
->>>>>>> d1098c86
+ main
     "typescript": "^5.8.3"
   }
 }