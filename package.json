--- conflicted
+++ resolved
@@ -64,21 +64,8 @@
     "lint-staged": "^16.1.2",
     "prettier": "^3.6.2",
     "tailwindcss": "^4",
-<<<<<<< HEAD
     "ts-jest": "^29.4.0",
     "ts-node": "^10.9.2",
-=======
- devin/1751838409-production-security-fixes
-    "ts-node": "^10.9.2",
-
-    "ts-jest": "^29.4.0",
-    "ts-node": "^10.9.2",
- devin/1751849069-add-diff-engine-toggle
- main
->>>>>>> c4fd5e5d
     "typescript": "^5"
-
-    "typescript": "^5.8.3"
- main
   }
 }