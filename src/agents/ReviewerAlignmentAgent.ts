import { BaseAgent } from './base/BaseAgent';
import type { ReviewerAlignmentInput, ReviewerAlignmentOutput } from './base/AgentTypes';
import type { AgentConfig, AnalysisItem } from '@/types';
<<<<<<< HEAD
import { APIClient } from '@/services/apiClient';
=======
import { apiClient } from '@/services/apiClient';
>>>>>>> c4fd5e5d
import { FallbackService } from '@/services/fallbackService';

/**
 * Agent responsible for analyzing alignment between changes and reviewer requests
 */
export class ReviewerAlignmentAgent extends BaseAgent<
  ReviewerAlignmentInput,
  ReviewerAlignmentOutput
> {
<<<<<<< HEAD
  private apiClient: APIClient;
=======
 devin/1751831368-production-fixes

  private claudeAPI: ClaudeAPIService;
 main
>>>>>>> c4fd5e5d
  private fallbackService: FallbackService;

  constructor(config: AgentConfig) {
    super(config);
<<<<<<< HEAD
    this.apiClient = new APIClient();
=======
>>>>>>> c4fd5e5d
    this.fallbackService = new FallbackService();
  }

  protected async analyze(input: ReviewerAlignmentInput): Promise<ReviewerAlignmentOutput> {
    this.updateStatus('running', 30, 'Analyzing reviewer alignment...');

<<<<<<< HEAD
    // Use secure API client for intelligent alignment analysis
    const alignedAnalyses = await this.apiClient.analyzeReviewerAlignment(
=======
 devin/1751831368-production-fixes
    // Use secure API endpoint for intelligent alignment analysis
    const result = await apiClient.analyzeReviewerAlignment(input.diffs, input.reviewerRequests);

    if (!result.success) {
      throw new Error(result.error || 'Reviewer alignment analysis failed');
    }

    this.updateStatus('running', 60, 'Creating alignment summary...');
    const summary = this.createAlignmentSummary(
      input.diffs,
      result.data.analyses,
      input.reviewerRequests
    );

    return {
      alignedAnalyses: result.data.analyses,

    // Use Claude API for intelligent alignment analysis
    const alignedAnalyses = await this.claudeAPI.analyzeReviewerAlignment(
>>>>>>> c4fd5e5d
      input.diffs,
      input.reviewerRequests
    );

    this.updateStatus('running', 60, 'Creating alignment summary...');
    const summary = this.createAlignmentSummary(
      input.diffs,
      alignedAnalyses,
      input.reviewerRequests
    );

    return {
      alignedAnalyses,
<<<<<<< HEAD
=======
 main
>>>>>>> c4fd5e5d
      summary,
    };
  }

  protected async fallbackAnalyze(input: ReviewerAlignmentInput): Promise<ReviewerAlignmentOutput> {
    this.updateStatus('running', 30, 'Using heuristic alignment analysis...');

    // Use fallback heuristic analysis
<<<<<<< HEAD
    const alignedAnalyses = await Promise.resolve(
      this.fallbackService.analyzeReviewerAlignment(input.diffs, input.reviewerRequests)
=======
    const alignedAnalyses = this.fallbackService.analyzeReviewerAlignment(
      input.diffs,
      input.reviewerRequests
>>>>>>> c4fd5e5d
    );

    this.updateStatus('running', 60, 'Creating alignment summary...');
    const summary = this.createAlignmentSummary(
      input.diffs,
      alignedAnalyses,
      input.reviewerRequests
    );
<<<<<<< HEAD
=======
 devin/1751831368-production-fixes


    // Minimal await to satisfy linter
    await Promise.resolve();
 main
>>>>>>> c4fd5e5d

    return {
      alignedAnalyses,
      summary,
    };
  }

  protected async validateInput(input: ReviewerAlignmentInput): Promise<void> {
<<<<<<< HEAD
    await Promise.resolve(); // Make this properly async
=======
    // Use Promise.resolve to make this truly async
    await Promise.resolve();
>>>>>>> c4fd5e5d

    if (!input) {
      throw new Error('Input is required');
    }

    if (!input.diffs || !Array.isArray(input.diffs)) {
      throw new Error('Diffs array is required');
    }

    if (input.diffs.length === 0) {
      throw new Error('At least one diff is required');
    }

    if (!input.reviewerRequests || typeof input.reviewerRequests !== 'string') {
      throw new Error('Reviewer requests must be a non-empty string');
    }

    if (input.reviewerRequests.trim().length < 10) {
      console.warn('Reviewer requests are very short. Analysis quality may be limited.');
    }

    // Validate each diff item
    for (const diff of input.diffs) {
      if (!diff.id || !diff.text || !diff.type) {
        throw new Error('Invalid diff item: missing required fields');
      }
    }
  }

  protected async validateOutput(output: ReviewerAlignmentOutput): Promise<void> {
<<<<<<< HEAD
    await Promise.resolve(); // Make this properly async
=======
    // Use Promise.resolve to make this truly async
    await Promise.resolve();
>>>>>>> c4fd5e5d

    if (!output) {
      throw new Error('Output is required');
    }

    if (!output.alignedAnalyses || !Array.isArray(output.alignedAnalyses)) {
      throw new Error('Aligned analyses array is required');
    }

    if (!output.summary) {
      throw new Error('Summary is required');
    }

    // Validate summary structure
    const { summary } = output;
    if (
      typeof summary.totalChanges !== 'number' ||
      typeof summary.alignedChanges !== 'number' ||
      typeof summary.alignmentPercentage !== 'number'
    ) {
      throw new Error('Invalid summary structure');
    }

    // Validate each analysis item
    for (const analysis of output.alignedAnalyses) {
      if (!analysis.analysisId || !analysis.diffId || !analysis.reviewerPoint) {
        throw new Error('Invalid aligned analysis item: missing required fields');
      }

      if (analysis.confidence < 0 || analysis.confidence > 1) {
        throw new Error('Invalid confidence score: must be between 0 and 1');
      }
    }
  }

  protected calculateConfidence(result: ReviewerAlignmentOutput): number {
    if (result.alignedAnalyses.length === 0) return 0;

    // Base confidence on alignment percentage and individual confidences
    const avgItemConfidence =
      result.alignedAnalyses.reduce((sum, analysis) => sum + analysis.confidence, 0) /
      result.alignedAnalyses.length;

    const alignmentBonus = (result.summary.alignmentPercentage / 100) * 0.3;

    return Math.min(avgItemConfidence + alignmentBonus, 1.0);
  }

  protected getEmptyResult(): ReviewerAlignmentOutput {
    return {
      alignedAnalyses: [],
      summary: {
        totalChanges: 0,
        alignedChanges: 0,
        alignmentPercentage: 0,
        topRequests: [],
        averageAlignmentScore: 0,
      },
    };
  }

  /**
   * Create alignment summary from analysis results
   */
  private createAlignmentSummary(
    diffs: ReviewerAlignmentInput['diffs'],
    alignedAnalyses: AnalysisItem[],
    reviewerRequests: string
  ): ReviewerAlignmentOutput['summary'] {
    const totalChanges = diffs.length;
    const alignedChanges = alignedAnalyses.length;
    const alignmentPercentage =
      totalChanges > 0 ? Math.round((alignedChanges / totalChanges) * 100) : 0;

    // Extract top requests/topics from reviewer feedback
    const topRequests = this.extractTopRequests(reviewerRequests);

    // Calculate average alignment score (if available in analysis metadata)
    const averageAlignmentScore =
      alignedAnalyses.length > 0
        ? alignedAnalyses.reduce((sum, analysis) => {
            // Estimate alignment score based on confidence and priority
            const score =
              analysis.confidence *
              (analysis.priority === 'high' ? 100 : analysis.priority === 'medium' ? 70 : 40);
            return sum + score;
          }, 0) / alignedAnalyses.length
        : 0;

    return {
      totalChanges,
      alignedChanges,
      alignmentPercentage,
      topRequests,
      averageAlignmentScore: Math.round(averageAlignmentScore),
    };
  }

  /**
   * Extract top requests/topics from reviewer feedback
   */
  private extractTopRequests(reviewerRequests: string): string[] {
    const requests = reviewerRequests.toLowerCase();

    // Common academic manuscript topics/requests
    const topicPatterns = [
      { pattern: /method(ology|s)?/g, topic: 'Methodology' },
      { pattern: /result(s)?/g, topic: 'Results' },
      { pattern: /discussion/g, topic: 'Discussion' },
      { pattern: /literature\s+review/g, topic: 'Literature Review' },
      { pattern: /introduction/g, topic: 'Introduction' },
      { pattern: /conclusion(s)?/g, topic: 'Conclusions' },
      { pattern: /data\s+analysis/g, topic: 'Data Analysis' },
      { pattern: /statistical?/g, topic: 'Statistics' },
      { pattern: /figure(s)?/g, topic: 'Figures' },
      { pattern: /table(s)?/g, topic: 'Tables' },
      { pattern: /reference(s)?/g, topic: 'References' },
      { pattern: /clarity|clear/g, topic: 'Clarity' },
      { pattern: /explanation|explain/g, topic: 'Explanations' },
      { pattern: /limitation(s)?/g, topic: 'Limitations' },
    ];

    const foundTopics = topicPatterns
      .filter(({ pattern }) => pattern.test(requests))
      .map(({ topic }) => topic);

    // Remove duplicates and return top 5
    return [...new Set(foundTopics)].slice(0, 5);
  }

  /**
   * Get detailed alignment metrics
   */
  getAlignmentMetrics(output: ReviewerAlignmentOutput): {
    sectionAlignment: Array<{ section: string; count: number; percentage: number }>;
    priorityAlignment: Array<{ priority: string; count: number; percentage: number }>;
    alignmentQuality: {
      excellent: number; // >80% confidence
      good: number; // 60-80% confidence
      fair: number; // 40-60% confidence
      poor: number; // <40% confidence
    };
    recommendations: string[];
  } {
    const { alignedAnalyses, summary } = output;

    // Section alignment breakdown
    const sectionCounts: Record<string, number> = {};
    const priorityCounts: Record<string, number> = {};

    alignedAnalyses.forEach((analysis) => {
      sectionCounts[analysis.section] = (sectionCounts[analysis.section] || 0) + 1;
      priorityCounts[analysis.priority] = (priorityCounts[analysis.priority] || 0) + 1;
    });

    const sectionAlignment = Object.entries(sectionCounts)
      .map(([section, count]) => ({
        section,
        count,
        percentage: Math.round((count / alignedAnalyses.length) * 100),
      }))
      .sort((a, b) => b.count - a.count);

    const priorityAlignment = Object.entries(priorityCounts)
      .map(([priority, count]) => ({
        priority,
        count,
        percentage: Math.round((count / alignedAnalyses.length) * 100),
      }))
      .sort((a, b) => b.count - a.count);

    // Alignment quality distribution
    const alignmentQuality = {
      excellent: alignedAnalyses.filter((a) => a.confidence > 0.8).length,
      good: alignedAnalyses.filter((a) => a.confidence > 0.6 && a.confidence <= 0.8).length,
      fair: alignedAnalyses.filter((a) => a.confidence > 0.4 && a.confidence <= 0.6).length,
      poor: alignedAnalyses.filter((a) => a.confidence <= 0.4).length,
    };

    // Generate recommendations
    const recommendations = this.generateRecommendations(summary, alignmentQuality);

    return {
      sectionAlignment,
      priorityAlignment,
      alignmentQuality,
      recommendations,
    };
  }

  /**
   * Generate actionable recommendations based on alignment analysis
   */
  private generateRecommendations(
    summary: ReviewerAlignmentOutput['summary'],
    alignmentQuality: { excellent: number; good: number; fair: number; poor: number }
  ): string[] {
    const recommendations: string[] = [];

    if (summary.alignmentPercentage < 30) {
      recommendations.push('Consider addressing more reviewer requests in your revisions');
    }

    if (summary.alignmentPercentage > 80) {
      recommendations.push('Excellent alignment with reviewer requests');
    }

    if (alignmentQuality.poor > alignmentQuality.excellent) {
      recommendations.push('Focus on improving the quality of responses to reviewer feedback');
    }

    if (summary.topRequests.length > 0) {
      recommendations.push(`Key areas addressed: ${summary.topRequests.slice(0, 3).join(', ')}`);
    }

    if (summary.averageAlignmentScore < 50) {
      recommendations.push('Consider providing more substantial responses to reviewer concerns');
    }

    return recommendations;
  }
}<|MERGE_RESOLUTION|>--- conflicted
+++ resolved
@@ -1,11 +1,7 @@
 import { BaseAgent } from './base/BaseAgent';
 import type { ReviewerAlignmentInput, ReviewerAlignmentOutput } from './base/AgentTypes';
 import type { AgentConfig, AnalysisItem } from '@/types';
-<<<<<<< HEAD
-import { APIClient } from '@/services/apiClient';
-=======
 import { apiClient } from '@/services/apiClient';
->>>>>>> c4fd5e5d
 import { FallbackService } from '@/services/fallbackService';
 
 /**
@@ -15,35 +11,18 @@
   ReviewerAlignmentInput,
   ReviewerAlignmentOutput
 > {
-<<<<<<< HEAD
-  private apiClient: APIClient;
-=======
- devin/1751831368-production-fixes
-
-  private claudeAPI: ClaudeAPIService;
- main
->>>>>>> c4fd5e5d
   private fallbackService: FallbackService;
 
   constructor(config: AgentConfig) {
     super(config);
-<<<<<<< HEAD
-    this.apiClient = new APIClient();
-=======
->>>>>>> c4fd5e5d
     this.fallbackService = new FallbackService();
   }
 
   protected async analyze(input: ReviewerAlignmentInput): Promise<ReviewerAlignmentOutput> {
     this.updateStatus('running', 30, 'Analyzing reviewer alignment...');
 
-<<<<<<< HEAD
-    // Use secure API client for intelligent alignment analysis
-    const alignedAnalyses = await this.apiClient.analyzeReviewerAlignment(
-=======
- devin/1751831368-production-fixes
     // Use secure API endpoint for intelligent alignment analysis
-    const result = await apiClient.analyzeReviewerAlignment(input.diffs, input.reviewerRequests);
+    const result = await apiClient.analyzeAlignment(input.diffs, input.reviewerRequests);
 
     if (!result.success) {
       throw new Error(result.error || 'Reviewer alignment analysis failed');
@@ -57,28 +36,7 @@
     );
 
     return {
-      alignedAnalyses: result.data.analyses,
-
-    // Use Claude API for intelligent alignment analysis
-    const alignedAnalyses = await this.claudeAPI.analyzeReviewerAlignment(
->>>>>>> c4fd5e5d
-      input.diffs,
-      input.reviewerRequests
-    );
-
-    this.updateStatus('running', 60, 'Creating alignment summary...');
-    const summary = this.createAlignmentSummary(
-      input.diffs,
-      alignedAnalyses,
-      input.reviewerRequests
-    );
-
-    return {
-      alignedAnalyses,
-<<<<<<< HEAD
-=======
- main
->>>>>>> c4fd5e5d
+      analyses: result.data.analyses,
       summary,
     };
   }
@@ -87,132 +45,73 @@
     this.updateStatus('running', 30, 'Using heuristic alignment analysis...');
 
     // Use fallback heuristic analysis
-<<<<<<< HEAD
     const alignedAnalyses = await Promise.resolve(
       this.fallbackService.analyzeReviewerAlignment(input.diffs, input.reviewerRequests)
-=======
-    const alignedAnalyses = this.fallbackService.analyzeReviewerAlignment(
-      input.diffs,
-      input.reviewerRequests
->>>>>>> c4fd5e5d
     );
 
-    this.updateStatus('running', 60, 'Creating alignment summary...');
+    this.updateStatus('running', 60, 'Creating summary from heuristic analysis...');
     const summary = this.createAlignmentSummary(
       input.diffs,
       alignedAnalyses,
       input.reviewerRequests
     );
-<<<<<<< HEAD
-=======
- devin/1751831368-production-fixes
-
-
-    // Minimal await to satisfy linter
-    await Promise.resolve();
- main
->>>>>>> c4fd5e5d
 
     return {
-      alignedAnalyses,
+      analyses: alignedAnalyses,
       summary,
     };
   }
 
-  protected async validateInput(input: ReviewerAlignmentInput): Promise<void> {
-<<<<<<< HEAD
-    await Promise.resolve(); // Make this properly async
-=======
-    // Use Promise.resolve to make this truly async
-    await Promise.resolve();
->>>>>>> c4fd5e5d
+  /**
+   * Create a summary of the alignment analysis
+   */
+  private createAlignmentSummary(
+    diffs: ReviewerAlignmentInput['diffs'],
+    analyses: AnalysisItem[],
+    reviewerRequests: string
+  ): ReviewerAlignmentOutput['summary'] {
+    const alignedAnalyses = analyses.filter((a) => a.alignmentScore && a.alignmentScore > 0);
+    const totalChanges = diffs.length;
+    const alignedChanges = alignedAnalyses.length;
+    const alignmentPercentage = Math.round((alignedChanges / totalChanges) * 100);
 
-    if (!input) {
-      throw new Error('Input is required');
-    }
+    // Calculate average alignment score
+    const averageAlignmentScore =
+      alignedAnalyses.length > 0
+        ? alignedAnalyses.reduce((sum, a) => sum + (a.alignmentScore || 0), 0) /
+          alignedAnalyses.length
+        : 0;
 
-    if (!input.diffs || !Array.isArray(input.diffs)) {
-      throw new Error('Diffs array is required');
-    }
+    // Extract top reviewer requests (simplified)
+    const topRequests = this.extractTopRequests(reviewerRequests, analyses);
 
-    if (input.diffs.length === 0) {
-      throw new Error('At least one diff is required');
-    }
-
-    if (!input.reviewerRequests || typeof input.reviewerRequests !== 'string') {
-      throw new Error('Reviewer requests must be a non-empty string');
-    }
-
-    if (input.reviewerRequests.trim().length < 10) {
-      console.warn('Reviewer requests are very short. Analysis quality may be limited.');
-    }
-
-    // Validate each diff item
-    for (const diff of input.diffs) {
-      if (!diff.id || !diff.text || !diff.type) {
-        throw new Error('Invalid diff item: missing required fields');
-      }
-    }
+    return {
+      totalChanges,
+      alignedChanges,
+      alignmentPercentage,
+      topRequests,
+      averageAlignmentScore,
+    };
   }
 
-  protected async validateOutput(output: ReviewerAlignmentOutput): Promise<void> {
-<<<<<<< HEAD
-    await Promise.resolve(); // Make this properly async
-=======
-    // Use Promise.resolve to make this truly async
-    await Promise.resolve();
->>>>>>> c4fd5e5d
-
-    if (!output) {
-      throw new Error('Output is required');
-    }
-
-    if (!output.alignedAnalyses || !Array.isArray(output.alignedAnalyses)) {
-      throw new Error('Aligned analyses array is required');
-    }
-
-    if (!output.summary) {
-      throw new Error('Summary is required');
-    }
-
-    // Validate summary structure
-    const { summary } = output;
-    if (
-      typeof summary.totalChanges !== 'number' ||
-      typeof summary.alignedChanges !== 'number' ||
-      typeof summary.alignmentPercentage !== 'number'
-    ) {
-      throw new Error('Invalid summary structure');
-    }
-
-    // Validate each analysis item
-    for (const analysis of output.alignedAnalyses) {
-      if (!analysis.analysisId || !analysis.diffId || !analysis.reviewerPoint) {
-        throw new Error('Invalid aligned analysis item: missing required fields');
-      }
-
-      if (analysis.confidence < 0 || analysis.confidence > 1) {
-        throw new Error('Invalid confidence score: must be between 0 and 1');
-      }
-    }
+  /**
+   * Extract top reviewer requests based on alignment
+   */
+  private extractTopRequests(reviewerRequests: string, analyses: AnalysisItem[]): string[] {
+    // Simple implementation - extract first few sentences
+    const sentences = reviewerRequests.split(/[.!?]+/).filter((s) => s.trim().length > 10);
+    
+    // Return top 3 requests
+    return sentences.slice(0, 3).map((s) => s.trim());
   }
 
-  protected calculateConfidence(result: ReviewerAlignmentOutput): number {
-    if (result.alignedAnalyses.length === 0) return 0;
-
-    // Base confidence on alignment percentage and individual confidences
-    const avgItemConfidence =
-      result.alignedAnalyses.reduce((sum, analysis) => sum + analysis.confidence, 0) /
-      result.alignedAnalyses.length;
-
-    const alignmentBonus = (result.summary.alignmentPercentage / 100) * 0.3;
-
-    return Math.min(avgItemConfidence + alignmentBonus, 1.0);
+  isAvailable(): boolean {
+    return true; // Always available with fallback
   }
 
-  protected getEmptyResult(): ReviewerAlignmentOutput {
+  getEmptyResult(): ReviewerAlignmentOutput {
     return {
-      alignedAnalyses: [],
+      analyses: [],
       summary: {
         totalChanges: 0,
         alignedChanges: 0,
@@ -222,165 +121,4 @@
       },
     };
   }
-
-  /**
-   * Create alignment summary from analysis results
-   */
-  private createAlignmentSummary(
-    diffs: ReviewerAlignmentInput['diffs'],
-    alignedAnalyses: AnalysisItem[],
-    reviewerRequests: string
-  ): ReviewerAlignmentOutput['summary'] {
-    const totalChanges = diffs.length;
-    const alignedChanges = alignedAnalyses.length;
-    const alignmentPercentage =
-      totalChanges > 0 ? Math.round((alignedChanges / totalChanges) * 100) : 0;
-
-    // Extract top requests/topics from reviewer feedback
-    const topRequests = this.extractTopRequests(reviewerRequests);
-
-    // Calculate average alignment score (if available in analysis metadata)
-    const averageAlignmentScore =
-      alignedAnalyses.length > 0
-        ? alignedAnalyses.reduce((sum, analysis) => {
-            // Estimate alignment score based on confidence and priority
-            const score =
-              analysis.confidence *
-              (analysis.priority === 'high' ? 100 : analysis.priority === 'medium' ? 70 : 40);
-            return sum + score;
-          }, 0) / alignedAnalyses.length
-        : 0;
-
-    return {
-      totalChanges,
-      alignedChanges,
-      alignmentPercentage,
-      topRequests,
-      averageAlignmentScore: Math.round(averageAlignmentScore),
-    };
-  }
-
-  /**
-   * Extract top requests/topics from reviewer feedback
-   */
-  private extractTopRequests(reviewerRequests: string): string[] {
-    const requests = reviewerRequests.toLowerCase();
-
-    // Common academic manuscript topics/requests
-    const topicPatterns = [
-      { pattern: /method(ology|s)?/g, topic: 'Methodology' },
-      { pattern: /result(s)?/g, topic: 'Results' },
-      { pattern: /discussion/g, topic: 'Discussion' },
-      { pattern: /literature\s+review/g, topic: 'Literature Review' },
-      { pattern: /introduction/g, topic: 'Introduction' },
-      { pattern: /conclusion(s)?/g, topic: 'Conclusions' },
-      { pattern: /data\s+analysis/g, topic: 'Data Analysis' },
-      { pattern: /statistical?/g, topic: 'Statistics' },
-      { pattern: /figure(s)?/g, topic: 'Figures' },
-      { pattern: /table(s)?/g, topic: 'Tables' },
-      { pattern: /reference(s)?/g, topic: 'References' },
-      { pattern: /clarity|clear/g, topic: 'Clarity' },
-      { pattern: /explanation|explain/g, topic: 'Explanations' },
-      { pattern: /limitation(s)?/g, topic: 'Limitations' },
-    ];
-
-    const foundTopics = topicPatterns
-      .filter(({ pattern }) => pattern.test(requests))
-      .map(({ topic }) => topic);
-
-    // Remove duplicates and return top 5
-    return [...new Set(foundTopics)].slice(0, 5);
-  }
-
-  /**
-   * Get detailed alignment metrics
-   */
-  getAlignmentMetrics(output: ReviewerAlignmentOutput): {
-    sectionAlignment: Array<{ section: string; count: number; percentage: number }>;
-    priorityAlignment: Array<{ priority: string; count: number; percentage: number }>;
-    alignmentQuality: {
-      excellent: number; // >80% confidence
-      good: number; // 60-80% confidence
-      fair: number; // 40-60% confidence
-      poor: number; // <40% confidence
-    };
-    recommendations: string[];
-  } {
-    const { alignedAnalyses, summary } = output;
-
-    // Section alignment breakdown
-    const sectionCounts: Record<string, number> = {};
-    const priorityCounts: Record<string, number> = {};
-
-    alignedAnalyses.forEach((analysis) => {
-      sectionCounts[analysis.section] = (sectionCounts[analysis.section] || 0) + 1;
-      priorityCounts[analysis.priority] = (priorityCounts[analysis.priority] || 0) + 1;
-    });
-
-    const sectionAlignment = Object.entries(sectionCounts)
-      .map(([section, count]) => ({
-        section,
-        count,
-        percentage: Math.round((count / alignedAnalyses.length) * 100),
-      }))
-      .sort((a, b) => b.count - a.count);
-
-    const priorityAlignment = Object.entries(priorityCounts)
-      .map(([priority, count]) => ({
-        priority,
-        count,
-        percentage: Math.round((count / alignedAnalyses.length) * 100),
-      }))
-      .sort((a, b) => b.count - a.count);
-
-    // Alignment quality distribution
-    const alignmentQuality = {
-      excellent: alignedAnalyses.filter((a) => a.confidence > 0.8).length,
-      good: alignedAnalyses.filter((a) => a.confidence > 0.6 && a.confidence <= 0.8).length,
-      fair: alignedAnalyses.filter((a) => a.confidence > 0.4 && a.confidence <= 0.6).length,
-      poor: alignedAnalyses.filter((a) => a.confidence <= 0.4).length,
-    };
-
-    // Generate recommendations
-    const recommendations = this.generateRecommendations(summary, alignmentQuality);
-
-    return {
-      sectionAlignment,
-      priorityAlignment,
-      alignmentQuality,
-      recommendations,
-    };
-  }
-
-  /**
-   * Generate actionable recommendations based on alignment analysis
-   */
-  private generateRecommendations(
-    summary: ReviewerAlignmentOutput['summary'],
-    alignmentQuality: { excellent: number; good: number; fair: number; poor: number }
-  ): string[] {
-    const recommendations: string[] = [];
-
-    if (summary.alignmentPercentage < 30) {
-      recommendations.push('Consider addressing more reviewer requests in your revisions');
-    }
-
-    if (summary.alignmentPercentage > 80) {
-      recommendations.push('Excellent alignment with reviewer requests');
-    }
-
-    if (alignmentQuality.poor > alignmentQuality.excellent) {
-      recommendations.push('Focus on improving the quality of responses to reviewer feedback');
-    }
-
-    if (summary.topRequests.length > 0) {
-      recommendations.push(`Key areas addressed: ${summary.topRequests.slice(0, 3).join(', ')}`);
-    }
-
-    if (summary.averageAlignmentScore < 50) {
-      recommendations.push('Consider providing more substantial responses to reviewer concerns');
-    }
-
-    return recommendations;
-  }
 }