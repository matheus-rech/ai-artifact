import { BaseAgent } from './base/BaseAgent';
import type { ReviewerAlignmentInput, ReviewerAlignmentOutput } from './base/AgentTypes';
import type { AgentConfig, AnalysisItem } from '@/types';
import { apiClient } from '@/services/apiClient';
import { FallbackService } from '@/services/fallbackService';

/**
 * Agent responsible for analyzing alignment between changes and reviewer requests
 */
export class ReviewerAlignmentAgent extends BaseAgent<
  ReviewerAlignmentInput,
  ReviewerAlignmentOutput
> {
<<<<<<< HEAD
=======
 devin/1751845727-add-env-example

 devin/1751831368-production-fixes

 main
  private claudeAPI: ClaudeAPIService;
 main
>>>>>>> d1098c86
  private fallbackService: FallbackService;

  constructor(config: AgentConfig) {
    super(config);
    this.fallbackService = new FallbackService();
  }

  protected async analyze(input: ReviewerAlignmentInput): Promise<ReviewerAlignmentOutput> {
    this.updateStatus('running', 30, 'Analyzing reviewer alignment...');

    // Use secure API endpoint for intelligent alignment analysis
    const result = await apiClient.analyzeAlignment(input.diffs, input.reviewerRequests);

    if (!result.success) {
      throw new Error(result.error || 'Reviewer alignment analysis failed');
    }

    this.updateStatus('running', 60, 'Creating alignment summary...');
    const summary = this.createAlignmentSummary(
      input.diffs,
      result.data.analyses,
      input.reviewerRequests
    );

    return {
<<<<<<< HEAD
      analyses: result.data.analyses,
=======
      alignedAnalyses: result.data.analyses,

    // Use Claude API for intelligent alignment analysis
    const alignedAnalyses = await this.claudeAPI.analyzeReviewerAlignment(
      input.diffs,
      input.reviewerRequests
    );

    this.updateStatus('running', 60, 'Creating alignment summary...');
    const summary = this.createAlignmentSummary(
      input.diffs,
      alignedAnalyses,
      input.reviewerRequests
    );

    return {
      alignedAnalyses,
 devin/1751845727-add-env-example

 main
 main
>>>>>>> d1098c86
      summary,
    };
  }

  protected async fallbackAnalyze(input: ReviewerAlignmentInput): Promise<ReviewerAlignmentOutput> {
    this.updateStatus('running', 30, 'Using heuristic alignment analysis...');

    // Use fallback heuristic analysis
    const alignedAnalyses = await Promise.resolve(
      this.fallbackService.analyzeReviewerAlignment(input.diffs, input.reviewerRequests)
    );

    this.updateStatus('running', 60, 'Creating summary from heuristic analysis...');
    const summary = this.createAlignmentSummary(
      input.diffs,
      alignedAnalyses,
      input.reviewerRequests
<<<<<<< HEAD
    );
=======
    ); devin/1751845727-add-env-example

 devin/1751831368-production-fixes


    // Minimal await to satisfy linter
    await Promise.resolve();
 main
 main
>>>>>>> d1098c86

    return {
      analyses: alignedAnalyses,
      summary,
    };
  }

  /**
   * Create a summary of the alignment analysis
   */
  private createAlignmentSummary(
    diffs: ReviewerAlignmentInput['diffs'],
    analyses: AnalysisItem[],
    reviewerRequests: string
  ): ReviewerAlignmentOutput['summary'] {
    const alignedAnalyses = analyses.filter((a) => a.alignmentScore && a.alignmentScore > 0);
    const totalChanges = diffs.length;
    const alignedChanges = alignedAnalyses.length;
    const alignmentPercentage = Math.round((alignedChanges / totalChanges) * 100);

    // Calculate average alignment score
    const averageAlignmentScore =
      alignedAnalyses.length > 0
        ? alignedAnalyses.reduce((sum, a) => sum + (a.alignmentScore || 0), 0) /
          alignedAnalyses.length
        : 0;

    // Extract top reviewer requests (simplified)
    const topRequests = this.extractTopRequests(reviewerRequests, analyses);

    return {
      totalChanges,
      alignedChanges,
      alignmentPercentage,
      topRequests,
      averageAlignmentScore,
    };
  }

  /**
   * Extract top reviewer requests based on alignment
   */
  private extractTopRequests(reviewerRequests: string, analyses: AnalysisItem[]): string[] {
    // Simple implementation - extract first few sentences
    const sentences = reviewerRequests.split(/[.!?]+/).filter((s) => s.trim().length > 10);
    
    // Return top 3 requests
    return sentences.slice(0, 3).map((s) => s.trim());
  }

  isAvailable(): boolean {
    return true; // Always available with fallback
  }

  getEmptyResult(): ReviewerAlignmentOutput {
    return {
      analyses: [],
      summary: {
        totalChanges: 0,
        alignedChanges: 0,
        alignmentPercentage: 0,
        topRequests: [],
        averageAlignmentScore: 0,
      },
    };
  }
}<|MERGE_RESOLUTION|>--- conflicted
+++ resolved
@@ -11,8 +11,8 @@
   ReviewerAlignmentInput,
   ReviewerAlignmentOutput
 > {
-<<<<<<< HEAD
-=======
+ devin/1751828946-production-fixes
+
  devin/1751845727-add-env-example
 
  devin/1751831368-production-fixes
@@ -20,7 +20,7 @@
  main
   private claudeAPI: ClaudeAPIService;
  main
->>>>>>> d1098c86
+ main
   private fallbackService: FallbackService;
 
   constructor(config: AgentConfig) {
@@ -46,9 +46,9 @@
     );
 
     return {
-<<<<<<< HEAD
+ devin/1751828946-production-fixes
       analyses: result.data.analyses,
-=======
+
       alignedAnalyses: result.data.analyses,
 
     // Use Claude API for intelligent alignment analysis
@@ -70,7 +70,7 @@
 
  main
  main
->>>>>>> d1098c86
+ main
       summary,
     };
   }
@@ -88,9 +88,9 @@
       input.diffs,
       alignedAnalyses,
       input.reviewerRequests
-<<<<<<< HEAD
+ devin/1751828946-production-fixes
     );
-=======
+
     ); devin/1751845727-add-env-example
 
  devin/1751831368-production-fixes
@@ -100,7 +100,7 @@
     await Promise.resolve();
  main
  main
->>>>>>> d1098c86
+ main
 
     return {
       analyses: alignedAnalyses,
