import { BaseAgent } from './base/BaseAgent';
import type { ReviewerAlignmentInput, ReviewerAlignmentOutput } from './base/AgentTypes';
import type { AgentConfig, AnalysisItem } from '@/types';
import { apiClient } from '@/services/apiClient';
import { FallbackService } from '@/services/fallbackService';

/**
 * Agent responsible for analyzing alignment between changes and reviewer requests
 */
export class ReviewerAlignmentAgent extends BaseAgent<
  ReviewerAlignmentInput,
  ReviewerAlignmentOutput
> {
<<<<<<< HEAD
=======
 devin/1751831368-production-fixes

>>>>>>> c4fd5e5d
  private claudeAPI: ClaudeAPIService;
 main
  private fallbackService: FallbackService;

  constructor(config: AgentConfig) {
    super(config);
    this.fallbackService = new FallbackService();
  }

  protected async analyze(input: ReviewerAlignmentInput): Promise<ReviewerAlignmentOutput> {
    this.updateStatus('running', 30, 'Analyzing reviewer alignment...');

 devin/1751831368-production-fixes
    // Use secure API endpoint for intelligent alignment analysis
    const result = await apiClient.analyzeReviewerAlignment(input.diffs, input.reviewerRequests);

    if (!result.success) {
      throw new Error(result.error || 'Reviewer alignment analysis failed');
    }

    this.updateStatus('running', 60, 'Creating alignment summary...');
    const summary = this.createAlignmentSummary(
      input.diffs,
      result.data.analyses,
      input.reviewerRequests
    );

    return {
      alignedAnalyses: result.data.analyses,

    // Use Claude API for intelligent alignment analysis
    const alignedAnalyses = await this.claudeAPI.analyzeReviewerAlignment(
      input.diffs,
      input.reviewerRequests
    );

    this.updateStatus('running', 60, 'Creating alignment summary...');
    const summary = this.createAlignmentSummary(
      input.diffs,
      alignedAnalyses,
      input.reviewerRequests
    );

    return {
      alignedAnalyses,
<<<<<<< HEAD
=======
 main
>>>>>>> c4fd5e5d
      summary,
    };
  }

  protected async fallbackAnalyze(input: ReviewerAlignmentInput): Promise<ReviewerAlignmentOutput> {
    this.updateStatus('running', 30, 'Using heuristic alignment analysis...');

    // Use fallback heuristic analysis
    const alignedAnalyses = this.fallbackService.analyzeReviewerAlignment(
      input.diffs,
      input.reviewerRequests
    );

    this.updateStatus('running', 60, 'Creating alignment summary...');
    const summary = this.createAlignmentSummary(
      input.diffs,
      alignedAnalyses,
      input.reviewerRequests
    );
<<<<<<< HEAD
=======
 devin/1751831368-production-fixes


    // Minimal await to satisfy linter
    await Promise.resolve();
 main
>>>>>>> c4fd5e5d

    return {
      alignedAnalyses,
      summary,
    };
  }

  protected async validateInput(input: ReviewerAlignmentInput): Promise<void> {
    // Use Promise.resolve to make this truly async
    await Promise.resolve();

    if (!input) {
      throw new Error('Input is required');
    }

    if (!input.diffs || !Array.isArray(input.diffs)) {
      throw new Error('Diffs array is required');
    }

    if (input.diffs.length === 0) {
      throw new Error('At least one diff is required');
    }

    if (!input.reviewerRequests || typeof input.reviewerRequests !== 'string') {
      throw new Error('Reviewer requests must be a non-empty string');
    }

    if (input.reviewerRequests.trim().length < 10) {
      console.warn('Reviewer requests are very short. Analysis quality may be limited.');
    }

    // Validate each diff item
    for (const diff of input.diffs) {
      if (!diff.id || !diff.text || !diff.type) {
        throw new Error('Invalid diff item: missing required fields');
      }
    }
  }

  protected async validateOutput(output: ReviewerAlignmentOutput): Promise<void> {
    // Use Promise.resolve to make this truly async
    await Promise.resolve();

    if (!output) {
      throw new Error('Output is required');
    }

    if (!output.alignedAnalyses || !Array.isArray(output.alignedAnalyses)) {
      throw new Error('Aligned analyses array is required');
    }

    if (!output.summary) {
      throw new Error('Summary is required');
    }

    // Validate summary structure
    const { summary } = output;
    if (
      typeof summary.totalChanges !== 'number' ||
      typeof summary.alignedChanges !== 'number' ||
      typeof summary.alignmentPercentage !== 'number'
    ) {
      throw new Error('Invalid summary structure');
    }

    // Validate each analysis item
    for (const analysis of output.alignedAnalyses) {
      if (!analysis.analysisId || !analysis.diffId || !analysis.reviewerPoint) {
        throw new Error('Invalid aligned analysis item: missing required fields');
      }

      if (analysis.confidence < 0 || analysis.confidence > 1) {
        throw new Error('Invalid confidence score: must be between 0 and 1');
      }
    }
  }

  protected calculateConfidence(result: ReviewerAlignmentOutput): number {
    if (result.alignedAnalyses.length === 0) return 0;

    // Base confidence on alignment percentage and individual confidences
    const avgItemConfidence =
      result.alignedAnalyses.reduce((sum, analysis) => sum + analysis.confidence, 0) /
      result.alignedAnalyses.length;

    const alignmentBonus = (result.summary.alignmentPercentage / 100) * 0.3;

    return Math.min(avgItemConfidence + alignmentBonus, 1.0);
  }

  protected getEmptyResult(): ReviewerAlignmentOutput {
    return {
      alignedAnalyses: [],
      summary: {
        totalChanges: 0,
        alignedChanges: 0,
        alignmentPercentage: 0,
        topRequests: [],
        averageAlignmentScore: 0,
      },
    };
  }

  /**
   * Create alignment summary from analysis results
   */
  private createAlignmentSummary(
    diffs: ReviewerAlignmentInput['diffs'],
    alignedAnalyses: AnalysisItem[],
    reviewerRequests: string
  ): ReviewerAlignmentOutput['summary'] {
    const totalChanges = diffs.length;
    const alignedChanges = alignedAnalyses.length;
    const alignmentPercentage =
      totalChanges > 0 ? Math.round((alignedChanges / totalChanges) * 100) : 0;

    // Extract top requests/topics from reviewer feedback
    const topRequests = this.extractTopRequests(reviewerRequests);

    // Calculate average alignment score (if available in analysis metadata)
    const averageAlignmentScore =
      alignedAnalyses.length > 0
        ? alignedAnalyses.reduce((sum, analysis) => {
            // Estimate alignment score based on confidence and priority
            const score =
              analysis.confidence *
              (analysis.priority === 'high' ? 100 : analysis.priority === 'medium' ? 70 : 40);
            return sum + score;
          }, 0) / alignedAnalyses.length
        : 0;

    return {
      totalChanges,
      alignedChanges,
      alignmentPercentage,
      topRequests,
      averageAlignmentScore: Math.round(averageAlignmentScore),
    };
  }

  /**
   * Extract top requests/topics from reviewer feedback
   */
  private extractTopRequests(reviewerRequests: string): string[] {
    const requests = reviewerRequests.toLowerCase();

    // Common academic manuscript topics/requests
    const topicPatterns = [
      { pattern: /method(ology|s)?/g, topic: 'Methodology' },
      { pattern: /result(s)?/g, topic: 'Results' },
      { pattern: /discussion/g, topic: 'Discussion' },
      { pattern: /literature\s+review/g, topic: 'Literature Review' },
      { pattern: /introduction/g, topic: 'Introduction' },
      { pattern: /conclusion(s)?/g, topic: 'Conclusions' },
      { pattern: /data\s+analysis/g, topic: 'Data Analysis' },
      { pattern: /statistical?/g, topic: 'Statistics' },
      { pattern: /figure(s)?/g, topic: 'Figures' },
      { pattern: /table(s)?/g, topic: 'Tables' },
      { pattern: /reference(s)?/g, topic: 'References' },
      { pattern: /clarity|clear/g, topic: 'Clarity' },
      { pattern: /explanation|explain/g, topic: 'Explanations' },
      { pattern: /limitation(s)?/g, topic: 'Limitations' },
    ];

    const foundTopics = topicPatterns
      .filter(({ pattern }) => pattern.test(requests))
      .map(({ topic }) => topic);

    // Remove duplicates and return top 5
    return [...new Set(foundTopics)].slice(0, 5);
  }

  /**
   * Get detailed alignment metrics
   */
  getAlignmentMetrics(output: ReviewerAlignmentOutput): {
    sectionAlignment: Array<{ section: string; count: number; percentage: number }>;
    priorityAlignment: Array<{ priority: string; count: number; percentage: number }>;
    alignmentQuality: {
      excellent: number; // >80% confidence
      good: number; // 60-80% confidence
      fair: number; // 40-60% confidence
      poor: number; // <40% confidence
    };
    recommendations: string[];
  } {
    const { alignedAnalyses, summary } = output;

    // Section alignment breakdown
    const sectionCounts: Record<string, number> = {};
    const priorityCounts: Record<string, number> = {};

    alignedAnalyses.forEach((analysis) => {
      sectionCounts[analysis.section] = (sectionCounts[analysis.section] || 0) + 1;
      priorityCounts[analysis.priority] = (priorityCounts[analysis.priority] || 0) + 1;
    });

    const sectionAlignment = Object.entries(sectionCounts)
      .map(([section, count]) => ({
        section,
        count,
        percentage: Math.round((count / alignedAnalyses.length) * 100),
      }))
      .sort((a, b) => b.count - a.count);

    const priorityAlignment = Object.entries(priorityCounts)
      .map(([priority, count]) => ({
        priority,
        count,
        percentage: Math.round((count / alignedAnalyses.length) * 100),
      }))
      .sort((a, b) => b.count - a.count);

    // Alignment quality distribution
    const alignmentQuality = {
      excellent: alignedAnalyses.filter((a) => a.confidence > 0.8).length,
      good: alignedAnalyses.filter((a) => a.confidence > 0.6 && a.confidence <= 0.8).length,
      fair: alignedAnalyses.filter((a) => a.confidence > 0.4 && a.confidence <= 0.6).length,
      poor: alignedAnalyses.filter((a) => a.confidence <= 0.4).length,
    };

    // Generate recommendations
    const recommendations = this.generateRecommendations(summary, alignmentQuality);

    return {
      sectionAlignment,
      priorityAlignment,
      alignmentQuality,
      recommendations,
    };
  }

  /**
   * Generate actionable recommendations based on alignment analysis
   */
  private generateRecommendations(
    summary: ReviewerAlignmentOutput['summary'],
    alignmentQuality: { excellent: number; good: number; fair: number; poor: number }
  ): string[] {
    const recommendations: string[] = [];

    if (summary.alignmentPercentage < 30) {
      recommendations.push('Consider addressing more reviewer requests in your revisions');
    }

    if (summary.alignmentPercentage > 80) {
      recommendations.push('Excellent alignment with reviewer requests');
    }

    if (alignmentQuality.poor > alignmentQuality.excellent) {
      recommendations.push('Focus on improving the quality of responses to reviewer feedback');
    }

    if (summary.topRequests.length > 0) {
      recommendations.push(`Key areas addressed: ${summary.topRequests.slice(0, 3).join(', ')}`);
    }

    if (summary.averageAlignmentScore < 50) {
      recommendations.push('Consider providing more substantial responses to reviewer concerns');
    }

    return recommendations;
  }
}<|MERGE_RESOLUTION|>--- conflicted
+++ resolved
@@ -11,11 +11,8 @@
   ReviewerAlignmentInput,
   ReviewerAlignmentOutput
 > {
-<<<<<<< HEAD
-=======
  devin/1751831368-production-fixes
 
->>>>>>> c4fd5e5d
   private claudeAPI: ClaudeAPIService;
  main
   private fallbackService: FallbackService;
@@ -61,10 +58,7 @@
 
     return {
       alignedAnalyses,
-<<<<<<< HEAD
-=======
  main
->>>>>>> c4fd5e5d
       summary,
     };
   }
@@ -84,15 +78,12 @@
       alignedAnalyses,
       input.reviewerRequests
     );
-<<<<<<< HEAD
-=======
  devin/1751831368-production-fixes
 
 
     // Minimal await to satisfy linter
     await Promise.resolve();
  main
->>>>>>> c4fd5e5d
 
     return {
       alignedAnalyses,
