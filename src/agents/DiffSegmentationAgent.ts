import { BaseAgent } from './base/BaseAgent';
import type { DiffSegmentationInput, DiffSegmentationOutput } from './base/AgentTypes';
import type { AgentConfig, AnalysisItem } from '@/types';
import { apiClient } from '@/services/apiClient';
import { FallbackService } from '@/services/fallbackService';

/**
 * Agent responsible for analyzing and categorizing manuscript diffs by section
 */
export class DiffSegmentationAgent extends BaseAgent<
  DiffSegmentationInput,
  DiffSegmentationOutput
> {
<<<<<<< HEAD
=======
  private claudeAPI: ClaudeAPIService;
>>>>>>> be2ab4d2
  private fallbackService: FallbackService;

  constructor(config: AgentConfig) {
    super(config);
    this.fallbackService = new FallbackService();
  }

  protected async analyze(input: DiffSegmentationInput): Promise<DiffSegmentationOutput> {
    this.updateStatus('running', 30, 'Analyzing diff segments...');

<<<<<<< HEAD
    // Use secure API endpoint for intelligent analysis
    const result = await apiClient.analyzeSegmentation(input.diffs);

    if (!result.success) {
      throw new Error(result.error || 'Segmentation analysis failed');
    }
=======
    // Use Claude API for intelligent analysis
    const analyses = await this.claudeAPI.analyzeDiffSegmentation(input.diffs);
>>>>>>> be2ab4d2

    this.updateStatus('running', 60, 'Creating summary...');
    const summary = this.createSummary(result.data.analyses);

    return {
<<<<<<< HEAD
      analyses: result.data.analyses,
=======
      analyses,
>>>>>>> be2ab4d2
      summary,
    };
  }

  protected async fallbackAnalyze(input: DiffSegmentationInput): Promise<DiffSegmentationOutput> {
    this.updateStatus('running', 30, 'Using heuristic analysis...');

    // Use fallback heuristic analysis
    const analyses = this.fallbackService.analyzeDiffSegmentation(input.diffs);

    this.updateStatus('running', 60, 'Creating summary...');
    const summary = this.createSummary(analyses);

    // Minimal await to satisfy linter
    await Promise.resolve();

    return {
      analyses,
      summary,
    };
  }

  protected async validateInput(input: DiffSegmentationInput): Promise<void> {
    // Use Promise.resolve to make this truly async
    await Promise.resolve();

    if (!input) {
      throw new Error('Input is required');
    }

    if (!input.diffs || !Array.isArray(input.diffs)) {
      throw new Error('Diffs array is required');
    }

    if (input.diffs.length === 0) {
      throw new Error('At least one diff is required');
    }

    if (input.diffs.length > 200) {
      console.warn(
        `Large number of diffs (${input.diffs.length}). Consider chunking for better performance.`
      );
    }

    // Validate each diff item
    for (const diff of input.diffs) {
      if (!diff.id || !diff.text || !diff.type) {
        throw new Error('Invalid diff item: missing required fields');
      }
    }
  }

  protected async validateOutput(output: DiffSegmentationOutput): Promise<void> {
    // Use Promise.resolve to make this truly async
    await Promise.resolve();

    if (!output) {
      throw new Error('Output is required');
    }

    if (!output.analyses || !Array.isArray(output.analyses)) {
      throw new Error('Analyses array is required');
    }

    if (!output.summary) {
      throw new Error('Summary is required');
    }

    // Validate each analysis item
    for (const analysis of output.analyses) {
      if (!analysis.analysisId || !analysis.diffId || !analysis.section) {
        throw new Error('Invalid analysis item: missing required fields');
      }

      if (analysis.confidence < 0 || analysis.confidence > 1) {
        throw new Error('Invalid confidence score: must be between 0 and 1');
      }
    }
  }

  protected calculateConfidence(result: DiffSegmentationOutput): number {
    if (result.analyses.length === 0) return 0;

    const totalConfidence = result.analyses.reduce((sum, analysis) => sum + analysis.confidence, 0);
    return totalConfidence / result.analyses.length;
  }

  protected getEmptyResult(): DiffSegmentationOutput {
    return {
      analyses: [],
      summary: {
        totalAnalyzed: 0,
        sectionBreakdown: {},
        priorityBreakdown: {},
        averageConfidence: 0,
      },
    };
  }

  /**
   * Create summary statistics from analysis results
   */
  private createSummary(analyses: AnalysisItem[]): DiffSegmentationOutput['summary'] {
    const sectionBreakdown: Record<string, number> = {};
    const priorityBreakdown: Record<string, number> = {};
    let totalConfidence = 0;

    for (const analysis of analyses) {
      // Count sections
      sectionBreakdown[analysis.section] = (sectionBreakdown[analysis.section] || 0) + 1;

      // Count priorities
      priorityBreakdown[analysis.priority] = (priorityBreakdown[analysis.priority] || 0) + 1;

      // Sum confidence
      totalConfidence += analysis.confidence;
    }

    return {
      totalAnalyzed: analyses.length,
      sectionBreakdown,
      priorityBreakdown,
      averageConfidence: analyses.length > 0 ? totalConfidence / analyses.length : 0,
    };
  }

  /**
   * Get detailed analysis metrics
   */
  getAnalysisMetrics(output: DiffSegmentationOutput): {
    topSections: Array<{ section: string; count: number; percentage: number }>;
    priorityDistribution: Array<{ priority: string; count: number; percentage: number }>;
    confidenceStats: {
      min: number;
      max: number;
      average: number;
      median: number;
    };
  } {
    const { analyses, summary } = output;

    // Top sections by count
    const topSections = Object.entries(summary.sectionBreakdown)
      .map(([section, count]) => ({
        section,
        count,
        percentage: Math.round((count / summary.totalAnalyzed) * 100),
      }))
      .sort((a, b) => b.count - a.count);

    // Priority distribution
    const priorityDistribution = Object.entries(summary.priorityBreakdown)
      .map(([priority, count]) => ({
        priority,
        count,
        percentage: Math.round((count / summary.totalAnalyzed) * 100),
      }))
      .sort((a, b) => b.count - a.count);

    // Confidence statistics
    const confidenceValues = analyses.map((a) => a.confidence).sort((a, b) => a - b);
    const confidenceStats = {
      min: confidenceValues[0] || 0,
      max: confidenceValues[confidenceValues.length - 1] || 0,
      average: summary.averageConfidence,
      median:
        confidenceValues.length > 0
          ? confidenceValues[Math.floor(confidenceValues.length / 2)]!
          : 0,
    };

    return {
      topSections,
      priorityDistribution,
      confidenceStats,
    };
  }
}<|MERGE_RESOLUTION|>--- conflicted
+++ resolved
@@ -11,10 +11,10 @@
   DiffSegmentationInput,
   DiffSegmentationOutput
 > {
-<<<<<<< HEAD
-=======
+ devin/1751831368-production-fixes
+]
   private claudeAPI: ClaudeAPIService;
->>>>>>> be2ab4d2
+ main
   private fallbackService: FallbackService;
 
   constructor(config: AgentConfig) {
@@ -25,27 +25,27 @@
   protected async analyze(input: DiffSegmentationInput): Promise<DiffSegmentationOutput> {
     this.updateStatus('running', 30, 'Analyzing diff segments...');
 
-<<<<<<< HEAD
+ devin/1751831368-production-fixes
     // Use secure API endpoint for intelligent analysis
     const result = await apiClient.analyzeSegmentation(input.diffs);
 
     if (!result.success) {
       throw new Error(result.error || 'Segmentation analysis failed');
     }
-=======
+
     // Use Claude API for intelligent analysis
     const analyses = await this.claudeAPI.analyzeDiffSegmentation(input.diffs);
->>>>>>> be2ab4d2
+ main
 
     this.updateStatus('running', 60, 'Creating summary...');
     const summary = this.createSummary(result.data.analyses);
 
     return {
-<<<<<<< HEAD
+ devin/1751831368-production-fixes
       analyses: result.data.analyses,
-=======
+
       analyses,
->>>>>>> be2ab4d2
+ main
       summary,
     };
   }
