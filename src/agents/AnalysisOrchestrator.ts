--- conflicted
+++ resolved
@@ -1,26 +1,17 @@
 import { DiffSegmentationAgent } from './DiffSegmentationAgent';
 import { ReviewerAlignmentAgent } from './ReviewerAlignmentAgent';
-<<<<<<< HEAD
-import type { AgentConfig, DiffItem, OverallAnalysis, AgentStatus, AgentResult } from '@/types';
-import { DEFAULT_AGENT_CONFIGS } from './base/AgentTypes';
-import type { AgentType, DiffSegmentationOutput, ReviewerAlignmentOutput } from './base/AgentTypes';
-=======
-import type { BaseAgent } from './base/BaseAgent';
-import type { AgentConfig, DiffItem, OverallAnalysis, AgentStatus, AgentResult } from '@/types';
 import { DEFAULT_AGENT_CONFIGS } from './base/AgentTypes';
 import type {
   AgentType,
+  AgentConfig,
+  AgentResult,
+  AgentStatus,
   DiffSegmentationInput,
   DiffSegmentationOutput,
   ReviewerAlignmentInput,
   ReviewerAlignmentOutput,
 } from './base/AgentTypes';
->>>>>>> c4fd5e5d
-
-import type { AgentConfig, DiffItem, OverallAnalysis, AgentStatus, AgentResult } from '@/types';
-import { DEFAULT_AGENT_CONFIGS } from './base/AgentTypes';
-import type { AgentType, DiffSegmentationOutput, ReviewerAlignmentOutput } from './base/AgentTypes';
- main
+import { BaseAgent } from './base/BaseAgent';
 
 type AgentInput = DiffSegmentationInput | ReviewerAlignmentInput;
 type AgentOutput = DiffSegmentationOutput | ReviewerAlignmentOutput;
@@ -29,24 +20,9 @@
  * Orchestrates multiple AI agents for comprehensive manuscript analysis
  */
 export class AnalysisOrchestrator {
-<<<<<<< HEAD
-  private agents: Map<AgentType, unknown> = new Map();
-  private agentStatuses: Map<AgentType, AgentStatus> = new Map();
-  private executionResults: Map<AgentType, AgentResult<unknown>> = new Map();
-=======
- devin/1751831368-production-fixes
   private agents: Map<AgentType, BaseAgent<AgentInput, AgentOutput>> = new Map();
   private agentStatuses: Map<AgentType, AgentStatus> = new Map();
   private executionResults: Map<AgentType, AgentResult<AgentOutput>> = new Map();
-
-  private agents: Map<AgentType, DiffSegmentationAgent | ReviewerAlignmentAgent> = new Map();
-  private agentStatuses: Map<AgentType, AgentStatus> = new Map();
-  private executionResults: Map<
-    AgentType,
-    AgentResult<DiffSegmentationOutput | ReviewerAlignmentOutput>
-  > = new Map();
- main
->>>>>>> c4fd5e5d
 
   constructor(configs?: Partial<Record<AgentType, AgentConfig>>) {
     this.initializeAgents(configs);
@@ -59,457 +35,156 @@
     // Initialize Diff Segmentation Agent
     const diffSegConfig =
       configs?.['diff-segmentation'] || DEFAULT_AGENT_CONFIGS['diff-segmentation'];
-    this.agents.set('diff-segmentation', new DiffSegmentationAgent(diffSegConfig));
+    const diffSegAgent = new DiffSegmentationAgent(diffSegConfig);
+    this.agents.set('diff-segmentation', diffSegAgent as BaseAgent<AgentInput, AgentOutput>);
+    this.agentStatuses.set('diff-segmentation', 'idle');
 
     // Initialize Reviewer Alignment Agent
     const reviewerConfig =
       configs?.['reviewer-alignment'] || DEFAULT_AGENT_CONFIGS['reviewer-alignment'];
-    this.agents.set('reviewer-alignment', new ReviewerAlignmentAgent(reviewerConfig));
-
-    // Initialize agent statuses
-    this.agents.forEach((agent, type) => {
-      this.agentStatuses.set(type, (agent as { getStatus: () => AgentStatus }).getStatus());
-    });
+    const reviewerAgent = new ReviewerAlignmentAgent(reviewerConfig);
+    this.agents.set('reviewer-alignment', reviewerAgent as BaseAgent<AgentInput, AgentOutput>);
+    this.agentStatuses.set('reviewer-alignment', 'idle');
   }
 
   /**
-   * Run comprehensive analysis using all available agents
+   * Execute diff segmentation analysis
    */
-  async runComprehensiveAnalysis(
-    diffs: DiffItem[],
-    reviewerRequests?: string
-  ): Promise<{
-    segmentationResult: AgentResult<DiffSegmentationOutput>;
-    alignmentResult: AgentResult<ReviewerAlignmentOutput>;
-    overallAnalysis: OverallAnalysis;
-    executionSummary: {
-      totalTime: number;
-      successfulAgents: number;
-      failedAgents: number;
-      usedFallback: boolean;
-    };
-  }> {
-    const startTime = Date.now();
-    this.resetExecution();
+  async executeDiffSegmentation(
+    input: DiffSegmentationInput
+  ): Promise<AgentResult<DiffSegmentationOutput>> {
+    const agent = this.agents.get('diff-segmentation');
+    if (!agent) {
+      throw new Error('Diff segmentation agent not initialized');
+    }
+
+    this.agentStatuses.set('diff-segmentation', 'executing');
 
     try {
-      // Run diff segmentation analysis
-      const segmentationResult = await this.runAgent<DiffSegmentationOutput>('diff-segmentation', {
-        diffs,
-      });
-
-      // Run reviewer alignment analysis (if requests provided)
-      let alignmentResult: AgentResult<ReviewerAlignmentOutput>;
-      if (reviewerRequests && reviewerRequests.trim()) {
-        alignmentResult = await this.runAgent<ReviewerAlignmentOutput>('reviewer-alignment', {
-          diffs,
-          reviewerRequests,
-        });
-      } else {
-        alignmentResult = {
-          success: true,
-          data: {
-            alignedAnalyses: [],
-            summary: {
-              totalChanges: diffs.length,
-              alignedChanges: 0,
-              alignmentPercentage: 0,
-              topRequests: [],
-              averageAlignmentScore: 0,
-            },
-          },
-          executionTime: 0,
-          usedFallback: false,
-          confidence: 0,
-        };
-      }
-
-      // Create overall analysis
-      const overallAnalysis = this.createOverallAnalysis(
-        segmentationResult,
-        alignmentResult,
-        diffs.length
-      );
-
-      // Create execution summary
-      const executionSummary = this.createExecutionSummary(startTime);
-
-      return {
-        segmentationResult,
-        alignmentResult,
-        overallAnalysis,
-        executionSummary,
-      };
+      const result = await agent.execute(input);
+      this.executionResults.set('diff-segmentation', result);
+      this.agentStatuses.set('diff-segmentation', 'completed');
+      return result as AgentResult<DiffSegmentationOutput>;
     } catch (error) {
- devin/1751831368-production-fixes
-
-      console.error('Comprehensive analysis failed:', error);
-<<<<<<< HEAD
-=======
- main
->>>>>>> c4fd5e5d
-      throw new Error(
-        `Analysis orchestration failed: ${error instanceof Error ? error.message : 'Unknown error'}`
-      );
-    }
-  }
-
-  /**
-   * Run a specific agent
-   */
-<<<<<<< HEAD
-  async runAgent<T = unknown>(agentType: AgentType, input: unknown): Promise<AgentResult<T>> {
-    const agent = this.agents.get(agentType) as {
-      execute: (input: unknown) => Promise<AgentResult<T>>;
-      getStatus: () => AgentStatus;
-      isAvailable: () => boolean;
-      getEmptyResult: () => T;
-    };
-=======
- devin/1751831368-production-fixes
-  async runAgent<T extends AgentOutput>(
-    agentType: AgentType,
-    input: AgentInput
-
-  async runAgent<T = DiffSegmentationOutput | ReviewerAlignmentOutput>(
-    agentType: AgentType,
-    input: unknown
- main
-  ): Promise<AgentResult<T>> {
-    const agent = this.agents.get(agentType);
->>>>>>> c4fd5e5d
-    if (!agent) {
-      throw new Error(`Agent ${agentType} not found`);
-    }
-
-    if (!agent.isAvailable()) {
-      throw new Error(`Agent ${agentType} is not available`);
-    }
-
-    try {
-<<<<<<< HEAD
-      const result = await agent.execute(input);
-      this.executionResults.set(agentType, result as AgentResult<unknown>);
-=======
-      const result = await agent.execute(input as any);
-      this.executionResults.set(agentType, result);
->>>>>>> c4fd5e5d
-      this.agentStatuses.set(agentType, agent.getStatus());
-      return result as AgentResult<T>;
-    } catch (error) {
-      // Create empty result based on agent type
-      let emptyData: T;
-      if (agentType === 'diff-segmentation') {
-        emptyData = {
-          analyses: [],
-          summary: {
-            totalAnalyzed: 0,
-            sectionBreakdown: {},
-            priorityBreakdown: {},
-            averageConfidence: 0,
-          },
-        } as unknown as T;
-      } else {
-        emptyData = {
-          alignedAnalyses: [],
-          summary: {
-            totalChanges: 0,
-            alignedChanges: 0,
-            alignmentPercentage: 0,
-            topRequests: [],
-            averageAlignmentScore: 0,
-          },
-        } as unknown as T;
-      }
-
-      const errorResult: AgentResult<T> = {
+      this.agentStatuses.set('diff-segmentation', 'error');
+      const errorResult: AgentResult<DiffSegmentationOutput> = {
         success: false,
- devin/1751831368-production-fixes
-        data: emptyData,
-
-        data: undefined as any,
- main
+        data: { analyses: [] },
         error: error instanceof Error ? error.message : 'Unknown error',
         executionTime: 0,
         usedFallback: false,
         confidence: 0,
       };
-<<<<<<< HEAD
-      this.executionResults.set(agentType, errorResult as AgentResult<unknown>);
-=======
-      this.executionResults.set(agentType, errorResult as any);
->>>>>>> c4fd5e5d
-      this.agentStatuses.set(agentType, agent.getStatus());
-      throw error;
+      this.executionResults.set('diff-segmentation', errorResult);
+      return errorResult;
     }
   }
 
   /**
-   * Get status of all agents
+   * Execute reviewer alignment analysis
    */
-  getAllAgentStatuses(): Record<AgentType, AgentStatus> {
-    const statuses: Partial<Record<AgentType, AgentStatus>> = {};
-    this.agentStatuses.forEach((status, type) => {
-      statuses[type] = status;
-    });
-    return statuses as Record<AgentType, AgentStatus>;
+  async executeReviewerAlignment(
+    input: ReviewerAlignmentInput
+  ): Promise<AgentResult<ReviewerAlignmentOutput>> {
+    const agent = this.agents.get('reviewer-alignment');
+    if (!agent) {
+      throw new Error('Reviewer alignment agent not initialized');
+    }
+
+    this.agentStatuses.set('reviewer-alignment', 'executing');
+
+    try {
+      const result = await agent.execute(input);
+      this.executionResults.set('reviewer-alignment', result);
+      this.agentStatuses.set('reviewer-alignment', 'completed');
+      return result as AgentResult<ReviewerAlignmentOutput>;
+    } catch (error) {
+      this.agentStatuses.set('reviewer-alignment', 'error');
+      const errorResult: AgentResult<ReviewerAlignmentOutput> = {
+        success: false,
+        data: { analyses: [] },
+        error: error instanceof Error ? error.message : 'Unknown error',
+        executionTime: 0,
+        usedFallback: false,
+        confidence: 0,
+      };
+      this.executionResults.set('reviewer-alignment', errorResult);
+      return errorResult;
+    }
   }
 
   /**
-   * Get specific agent status
+   * Execute all agents in parallel
    */
-  getAgentStatus(agentType: AgentType): AgentStatus | undefined {
-    return this.agentStatuses.get(agentType);
+  async executeAll(
+    diffInput: DiffSegmentationInput,
+    alignmentInput?: ReviewerAlignmentInput
+  ): Promise<{
+    diffSegmentation: AgentResult<DiffSegmentationOutput>;
+    reviewerAlignment?: AgentResult<ReviewerAlignmentOutput>;
+  }> {
+    const promises: Promise<unknown>[] = [this.executeDiffSegmentation(diffInput)];
+
+    if (alignmentInput) {
+      promises.push(this.executeReviewerAlignment(alignmentInput));
+    }
+
+    const results = await Promise.all(promises);
+
+    return {
+      diffSegmentation: results[0] as AgentResult<DiffSegmentationOutput>,
+      reviewerAlignment: alignmentInput
+        ? (results[1] as AgentResult<ReviewerAlignmentOutput>)
+        : undefined,
+    };
   }
 
   /**
-   * Update agent configuration
+   * Get the current status of an agent
    */
-  updateAgentConfig(agentType: AgentType, config: Partial<AgentConfig>): void {
-    const agent = this.agents.get(agentType) as
-      | { updateConfig: (config: Partial<AgentConfig>) => void }
-      | undefined;
-    if (agent) {
-      agent.updateConfig(config);
-    }
+  getAgentStatus(agentType: AgentType): AgentStatus {
+    return this.agentStatuses.get(agentType) || 'idle';
+  }
+
+  /**
+   * Get all agent statuses
+   */
+  getAllStatuses(): Record<AgentType, AgentStatus> {
+    return Object.fromEntries(this.agentStatuses) as Record<AgentType, AgentStatus>;
+  }
+
+  /**
+   * Get the execution result of an agent
+   */
+  getExecutionResult(agentType: AgentType): AgentResult<AgentOutput> | undefined {
+    return this.executionResults.get(agentType);
+  }
+
+  /**
+   * Reset an agent's status
+   */
+  resetAgent(agentType: AgentType): void {
+    this.agentStatuses.set(agentType, 'idle');
+    this.executionResults.delete(agentType);
   }
 
   /**
    * Reset all agents
    */
-  resetAgents(): void {
-<<<<<<< HEAD
-    this.agents.forEach((agent) => (agent as { reset: () => void }).reset());
-=======
-    this.agents.forEach((agent) => agent.reset());
->>>>>>> c4fd5e5d
-    this.resetExecution();
+  resetAll(): void {
+    this.agentStatuses.forEach((_, agentType) => {
+      this.agentStatuses.set(agentType, 'idle');
+    });
+    this.executionResults.clear();
   }
 
   /**
-   * Check if any agent is currently running
+   * Clean up resources
    */
-  isAnyAgentRunning(): boolean {
-    return Array.from(this.agentStatuses.values()).some((status) => status.status === 'running');
-  }
-
-  /**
-   * Get execution results for all agents
-   */
-<<<<<<< HEAD
-  getExecutionResults(): Record<AgentType, AgentResult<unknown> | undefined> {
-    const results: Partial<Record<AgentType, AgentResult<unknown>>> = {};
-    this.executionResults.forEach((result, type) => {
-      results[type] = result;
-    });
-    return results as Record<AgentType, AgentResult<unknown> | undefined>;
-=======
- devin/1751831368-production-fixes
-  getExecutionResults(): Record<AgentType, AgentResult<AgentOutput> | undefined> {
-    const results: Partial<Record<AgentType, AgentResult<AgentOutput>>> = {};
-    this.executionResults.forEach((result, type) => {
-      results[type] = result;
-    });
-    return results as Record<AgentType, AgentResult<AgentOutput> | undefined>;
-
-  getExecutionResults(): Record<
-    AgentType,
-    AgentResult<DiffSegmentationOutput | ReviewerAlignmentOutput> | undefined
-  > {
-    const results: Partial<
-      Record<AgentType, AgentResult<DiffSegmentationOutput | ReviewerAlignmentOutput>>
-    > = {};
-    this.executionResults.forEach((result, type) => {
-      results[type] = result;
-    });
-    return results as Record<
-      AgentType,
-      AgentResult<DiffSegmentationOutput | ReviewerAlignmentOutput> | undefined
-    >;
- main
->>>>>>> c4fd5e5d
-  }
-
-  /**
-   * Reset execution state
-   */
-  private resetExecution(): void {
+  async cleanup(): Promise<void> {
+    // Clean up any agent resources if needed
+    this.agents.clear();
+    this.agentStatuses.clear();
     this.executionResults.clear();
-    this.agents.forEach((agent, type) => {
-      this.agentStatuses.set(type, (agent as { getStatus: () => AgentStatus }).getStatus());
-    });
-  }
-
-  /**
-   * Create overall analysis summary
-   */
-  private createOverallAnalysis(
-    segmentationResult: AgentResult<DiffSegmentationOutput>,
-    alignmentResult: AgentResult<ReviewerAlignmentOutput>,
-    totalChanges: number
-  ): OverallAnalysis {
-    const analyses = segmentationResult.success ? segmentationResult.data.analyses : [];
-    // Note: alignedAnalyses not used in current implementation but kept for future enhancements
-    // const alignedAnalyses = alignmentResult.success ? alignmentResult.data.alignedAnalyses : [];
-
-    // Section breakdown
-    const sectionBreakdown: Record<string, number> = {};
-    analyses.forEach((analysis) => {
-      sectionBreakdown[analysis.section] = (sectionBreakdown[analysis.section] || 0) + 1;
-    });
-
-    // Priority breakdown
-    const priorityBreakdown: Record<string, number> = {};
-    analyses.forEach((analysis) => {
-      priorityBreakdown[analysis.priority] = (priorityBreakdown[analysis.priority] || 0) + 1;
-    });
-
-    // Assessment breakdown
-    const assessmentBreakdown: Record<string, number> = {};
-    analyses.forEach((analysis) => {
-      assessmentBreakdown[analysis.assessment] =
-        (assessmentBreakdown[analysis.assessment] || 0) + 1;
-    });
-
-    // Calculate average confidence
-    const averageConfidence =
-      analyses.length > 0
-        ? analyses.reduce((sum, a) => sum + a.confidence, 0) / analyses.length
-        : 0;
-
-    // Generate recommendations
-    const recommendations = this.generateRecommendations(
-      segmentationResult,
-      alignmentResult,
-      totalChanges
-    );
-
-    // Create summary
-    const summary = this.createAnalysisSummary(segmentationResult, alignmentResult, totalChanges);
-
-    return {
-      summary,
-      totalChanges,
-      sectionBreakdown,
-      priorityBreakdown,
-      assessmentBreakdown,
-      averageConfidence,
-      recommendations,
-    };
-  }
-
-  /**
-   * Create analysis summary text
-   */
-  private createAnalysisSummary(
-    segmentationResult: AgentResult<DiffSegmentationOutput>,
-    alignmentResult: AgentResult<ReviewerAlignmentOutput>,
-    totalChanges: number
-  ): string {
-    const parts: string[] = [];
-
-    parts.push(`Analyzed ${totalChanges} changes in the manuscript revision.`);
-
-    if (segmentationResult.success) {
-      const topSection = Object.entries(segmentationResult.data.summary.sectionBreakdown).sort(
-        ([, a], [, b]) => b - a
-      )[0];
-
-      if (topSection) {
-        parts.push(`Most changes were in the ${topSection[0]} section (${topSection[1]} changes).`);
-      }
-    }
-
-    if (alignmentResult.success && alignmentResult.data.summary.alignmentPercentage > 0) {
-      parts.push(
-        `${alignmentResult.data.summary.alignmentPercentage}% of changes align with reviewer requests.`
-      );
-    }
-
-    return parts.join(' ');
-  }
-
-  /**
-   * Generate actionable recommendations
-   */
-  private generateRecommendations(
-    segmentationResult: AgentResult<DiffSegmentationOutput>,
-    alignmentResult: AgentResult<ReviewerAlignmentOutput>,
-    totalChanges: number
-  ): string[] {
-    const recommendations: string[] = [];
-
-    // Segmentation recommendations
-    if (segmentationResult.success) {
-      const { priorityBreakdown } = segmentationResult.data.summary;
-      const total = Object.values(priorityBreakdown).reduce((sum, count) => sum + count, 0);
-
-      if (priorityBreakdown['high'] && priorityBreakdown['high'] / total > 0.3) {
-        recommendations.push(
-          'Consider reviewing high-priority changes for potential quality improvements'
-        );
-      }
-
-      if (segmentationResult.data.summary.averageConfidence < 0.7) {
-        recommendations.push('Some changes may need clearer documentation or context');
-      }
-    }
-
-    // Alignment recommendations
-    if (alignmentResult.success) {
-      const { alignmentPercentage, topRequests } = alignmentResult.data.summary;
-
-      if (alignmentPercentage < 50) {
-        recommendations.push(
-          'Consider addressing more specific reviewer requests in future revisions'
-        );
-      }
-
-      if (topRequests.length > 0) {
-        recommendations.push(`Key areas addressed: ${topRequests.slice(0, 3).join(', ')}`);
-      }
-    }
-
-    // General recommendations
-    if (totalChanges > 100) {
-      recommendations.push(
-        'Large number of changes detected - consider organizing into themed revision rounds'
-      );
-    }
-
-    return recommendations;
-  }
-
-  /**
-   * Create execution summary
-   */
-  private createExecutionSummary(startTime: number): {
-    totalTime: number;
-    successfulAgents: number;
-    failedAgents: number;
-    usedFallback: boolean;
-  } {
-    const totalTime = Date.now() - startTime;
-    let successfulAgents = 0;
-    let failedAgents = 0;
-    let usedFallback = false;
-
-    this.executionResults.forEach((result) => {
-      if (result.success) {
-        successfulAgents++;
-        if (result.usedFallback) {
-          usedFallback = true;
-        }
-      } else {
-        failedAgents++;
-      }
-    });
-
-    return {
-      totalTime,
-      successfulAgents,
-      failedAgents,
-      usedFallback,
-    };
   }
 }