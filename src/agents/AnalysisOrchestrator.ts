--- conflicted
+++ resolved
@@ -1,6 +1,5 @@
 import { DiffSegmentationAgent } from './DiffSegmentationAgent';
 import { ReviewerAlignmentAgent } from './ReviewerAlignmentAgent';
-<<<<<<< HEAD
 import type { BaseAgent } from './base/BaseAgent';
 import type { AgentConfig, DiffItem, OverallAnalysis, AgentStatus, AgentResult } from '@/types';
 import { DEFAULT_AGENT_CONFIGS } from './base/AgentTypes';
@@ -11,11 +10,11 @@
   ReviewerAlignmentInput,
   ReviewerAlignmentOutput,
 } from './base/AgentTypes';
-=======
+
 import type { AgentConfig, DiffItem, OverallAnalysis, AgentStatus, AgentResult } from '@/types';
 import { DEFAULT_AGENT_CONFIGS } from './base/AgentTypes';
 import type { AgentType, DiffSegmentationOutput, ReviewerAlignmentOutput } from './base/AgentTypes';
->>>>>>> be2ab4d2
+ main
 
 type AgentInput = DiffSegmentationInput | ReviewerAlignmentInput;
 type AgentOutput = DiffSegmentationOutput | ReviewerAlignmentOutput;
@@ -24,18 +23,18 @@
  * Orchestrates multiple AI agents for comprehensive manuscript analysis
  */
 export class AnalysisOrchestrator {
-<<<<<<< HEAD
+ devin/1751831368-production-fixes
   private agents: Map<AgentType, BaseAgent<AgentInput, AgentOutput>> = new Map();
   private agentStatuses: Map<AgentType, AgentStatus> = new Map();
   private executionResults: Map<AgentType, AgentResult<AgentOutput>> = new Map();
-=======
+
   private agents: Map<AgentType, DiffSegmentationAgent | ReviewerAlignmentAgent> = new Map();
   private agentStatuses: Map<AgentType, AgentStatus> = new Map();
   private executionResults: Map<
     AgentType,
     AgentResult<DiffSegmentationOutput | ReviewerAlignmentOutput>
   > = new Map();
->>>>>>> be2ab4d2
+ main
 
   constructor(configs?: Partial<Record<AgentType, AgentConfig>>) {
     this.initializeAgents(configs);
@@ -130,10 +129,10 @@
         executionSummary,
       };
     } catch (error) {
-<<<<<<< HEAD
-=======
+ devin/1751831368-production-fixes
+
       console.error('Comprehensive analysis failed:', error);
->>>>>>> be2ab4d2
+ main
       throw new Error(
         `Analysis orchestration failed: ${error instanceof Error ? error.message : 'Unknown error'}`
       );
@@ -143,15 +142,15 @@
   /**
    * Run a specific agent
    */
-<<<<<<< HEAD
+ devin/1751831368-production-fixes
   async runAgent<T extends AgentOutput>(
     agentType: AgentType,
     input: AgentInput
-=======
+
   async runAgent<T = DiffSegmentationOutput | ReviewerAlignmentOutput>(
     agentType: AgentType,
     input: unknown
->>>>>>> be2ab4d2
+ main
   ): Promise<AgentResult<T>> {
     const agent = this.agents.get(agentType);
     if (!agent) {
@@ -195,11 +194,11 @@
 
       const errorResult: AgentResult<T> = {
         success: false,
-<<<<<<< HEAD
+ devin/1751831368-production-fixes
         data: emptyData,
-=======
+
         data: undefined as any,
->>>>>>> be2ab4d2
+ main
         error: error instanceof Error ? error.message : 'Unknown error',
         executionTime: 0,
         usedFallback: false,
@@ -257,14 +256,14 @@
   /**
    * Get execution results for all agents
    */
-<<<<<<< HEAD
+ devin/1751831368-production-fixes
   getExecutionResults(): Record<AgentType, AgentResult<AgentOutput> | undefined> {
     const results: Partial<Record<AgentType, AgentResult<AgentOutput>>> = {};
     this.executionResults.forEach((result, type) => {
       results[type] = result;
     });
     return results as Record<AgentType, AgentResult<AgentOutput> | undefined>;
-=======
+
   getExecutionResults(): Record<
     AgentType,
     AgentResult<DiffSegmentationOutput | ReviewerAlignmentOutput> | undefined
@@ -279,7 +278,7 @@
       AgentType,
       AgentResult<DiffSegmentationOutput | ReviewerAlignmentOutput> | undefined
     >;
->>>>>>> be2ab4d2
+ main
   }
 
   /**
