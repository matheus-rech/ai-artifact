--- conflicted
+++ resolved
@@ -50,13 +50,13 @@
     if (apiKey && !isBrowser) {
       // Server-side execution – safe to create the SDK client.
       this.anthropic = new Anthropic({ apiKey });
-<<<<<<< HEAD
-=======
+ devin/1751828946-production-fixes
+
     } else if (isBrowser && typeof window !== 'undefined' && window.claude) {
       // Client-side fallback (e.g. window.claude injected for demos).
  main
       this.fallbackToWindowClaude = true;
->>>>>>> d1098c86
+ main
     } else {
       console.warn(
         'No Claude API configuration found. This service should only be used server-side.'
@@ -97,7 +97,7 @@
 
     for (let attempt = 0; attempt < maxRetries; attempt++) {
       try {
-<<<<<<< HEAD
+ devin/1751828946-production-fixes
         if (!this.anthropic) {
           throw new Error('Claude API not initialized. Check API key configuration.');
         }
@@ -112,7 +112,7 @@
 
         if (response.content && response.content.length > 0 && response.content[0].type === 'text') {
           return response.content[0].text;
-=======
+
         if (this.anthropic && typeof window === 'undefined') {
           // Use Anthropic SDK on the server
           // Note: The actual SDK call should be implemented here if you want to call Anthropic directly server-side.
@@ -173,12 +173,12 @@
  main
         } else {
           throw new Error('Claude API not available');
->>>>>>> d1098c86
+ main
         }
 
         throw new Error('Invalid response format from Claude API');
       } catch (error) {
-<<<<<<< HEAD
+ devin/1751828946-production-fixes
         lastError = error as Error;
         console.warn(`Claude API attempt ${attempt + 1} failed:`, error);
 
@@ -190,7 +190,7 @@
             error.message.includes('401'))
         ) {
           break;
-=======
+
         console.error(`Claude API attempt ${attempt} failed:`, error);
 
         if (attempt === maxRetries) {
@@ -203,7 +203,7 @@
             }`
  main
           );
->>>>>>> d1098c86
+ main
         }
 
         // Wait before retrying
@@ -258,12 +258,12 @@
 }`;
 
     try {
-<<<<<<< HEAD
+ devin/1751828946-production-fixes
       const response = await this.sendRequest({
         messages: [{ role: 'user', content: userPrompt }],
         system: systemPrompt,
         temperature: 0,
-=======
+
       const startTime = Date.now();
       const response = await this.sendRequest({ prompt });
       const analysisTime = Date.now() - startTime;
@@ -316,7 +316,7 @@
           confidence: Math.min(Math.max(analysis.confidence || 0.5, 0), 1),
           timestamp: new Date().toISOString(),
         };
->>>>>>> d1098c86
+ main
       });
 
       const analyses = this.parseAnalysisResponse(response, diffs);
@@ -378,7 +378,7 @@
         temperature: 0,
       });
 
-<<<<<<< HEAD
+ devin/1751828946-production-fixes
       const analyses = this.parseAlignmentResponse(response, diffs);
       return analyses;
     } catch (error) {
@@ -416,7 +416,7 @@
         comment: item.comment,
         confidence: item.confidence || 0.8,
       }));
-=======
+
  devin/1751845727-add-env-example
       console.log(`Claude reviewer alignment analysis completed in ${analysisTime}ms`);
 
@@ -467,7 +467,7 @@
             timestamp: new Date().toISOString(),
           };
         });
->>>>>>> d1098c86
+ main
     } catch (error) {
       console.error('Failed to parse Claude response:', error);
       throw new Error('Failed to parse analysis response');
