interface ProcessEnv {
  ANTHROPIC_API_KEY?: string;
  NEXT_PUBLIC_ALLOW_BROWSER?: string;
  NEXT_PUBLIC_MAX_RETRIES?: string;
  NEXT_PUBLIC_API_TIMEOUT?: string;
}

// Ensure process is available in browser environments
declare const process: {
  env: ProcessEnv;
};

import Anthropic from '@anthropic-ai/sdk';
import type {
  DiffItem,
  AnalysisItem,
  ClaudeAPIRequest,
  ManuscriptSection,
  Assessment,
  Priority,
} from '@/types';
import { generateId } from '@/utils';

interface ClaudeAnalysisResponse {
  diffId: string;
  section: string;
  priority: string;
  assessment: string;
  comment: string;
  reviewerPoint: string;
  confidence: number;
}

interface ClaudeReviewerResponse extends ClaudeAnalysisResponse {
  alignmentScore: number;
}

interface WindowClaude {
  complete: (prompt: string) => Promise<string>;
}

declare global {
  interface Window {
    claude?: WindowClaude;
  }
}

/**
 * Production-ready Claude API service with comprehensive error handling
 */
export class ClaudeAPIService {
  private static readonly DEFAULT_MAX_RETRIES = 3;
  private static readonly DEFAULT_API_TIMEOUT = 30_000;

  private anthropic: Anthropic | null = null;
  private fallbackToWindowClaude = false;

  constructor() {
    this.initializeAPI();
  }

  private initializeAPI(): void {
    const apiKey = process.env['ANTHROPIC_API_KEY'];
<<<<<<< HEAD

    if (apiKey) {
      this.anthropic = new Anthropic({
        apiKey,
        dangerouslyAllowBrowser: process.env['NEXT_PUBLIC_ALLOW_BROWSER'] === 'true', // Controlled via environment variable
      });
    } else if (typeof window !== 'undefined' && 'claude' in window) {
=======
    const isBrowser = typeof window !== 'undefined';

    if (apiKey && !isBrowser) {
      // Server-side execution – safe to create the SDK client.
      this.anthropic = new Anthropic({ apiKey });
    } else if (isBrowser && typeof window !== 'undefined' && window.claude) {
      // Client-side fallback (e.g. window.claude injected for demos).
>>>>>>> c4fd5e5d
      this.fallbackToWindowClaude = true;
    } else {
      console.warn('No Claude API configuration found. Falling back to heuristic analysis.');
    }
  }

  /**
   * Send a request to Claude API with retry logic
   */
  private async sendRequest(request: ClaudeAPIRequest): Promise<string> {
    const envRetriesRaw = process.env['NEXT_PUBLIC_MAX_RETRIES'];
    const envTimeoutRaw = process.env['NEXT_PUBLIC_API_TIMEOUT'];
    const envRetries = Number(envRetriesRaw);
    const envTimeout = Number(envTimeoutRaw);

    let maxRetries: number;
    if (envRetriesRaw !== undefined && (!Number.isFinite(envRetries) || envRetries <= 0)) {
      console.warn(
        `[claudeApiService] Invalid NEXT_PUBLIC_MAX_RETRIES value "${envRetriesRaw}" – using default ${ClaudeAPIService.DEFAULT_MAX_RETRIES}`
      );
      maxRetries = ClaudeAPIService.DEFAULT_MAX_RETRIES;
    } else {
      maxRetries =
        Number.isFinite(envRetries) && envRetries > 0
          ? envRetries
          : ClaudeAPIService.DEFAULT_MAX_RETRIES;
    }

    let timeout: number;
    if (envTimeoutRaw !== undefined && (!Number.isFinite(envTimeout) || envTimeout <= 0)) {
      console.warn(
        `[claudeApiService] Invalid NEXT_PUBLIC_API_TIMEOUT value "${envTimeoutRaw}" – using default ${ClaudeAPIService.DEFAULT_API_TIMEOUT}`
      );
      timeout = ClaudeAPIService.DEFAULT_API_TIMEOUT;
    } else {
      timeout =
        Number.isFinite(envTimeout) && envTimeout > 0
          ? envTimeout
          : ClaudeAPIService.DEFAULT_API_TIMEOUT;
    }

    for (let attempt = 1; attempt <= maxRetries; attempt++) {
      try {
        if (this.anthropic && typeof window === 'undefined') {
          // Use Anthropic SDK on the server
          // Note: The actual SDK call should be implemented here if you want to call Anthropic directly server-side.
          throw new Error('Direct Anthropic SDK calls not implemented in this method. Use a backend endpoint instead.');
        } else if (this.fallbackToWindowClaude && typeof window !== 'undefined' && window.claude) {
          // Use window.claude in the browser (for demos)
          const response = await Promise.race([
<<<<<<< HEAD
            this.anthropic.messages.create({
              model: 'claude-3-sonnet-20240229',
              max_tokens: request.maxTokens || 4000,
              temperature: request.temperature || 0.3,
              messages: [
                {
                  role: 'user',
                  content: request.prompt,
                },
              ],
            }),
=======
            window.claude.complete(request.prompt),
>>>>>>> c4fd5e5d
            new Promise<never>((_, reject) =>
              setTimeout(() => reject(new Error('Request timeout')), timeout)
            ),
          ]);
          return response;
        } else if (typeof window !== 'undefined') {
          // In browser, call the backend API endpoint
          const response = await fetch('/api/claude', {
            method: 'POST',
            headers: {
              'Content-Type': 'application/json',
            },
            body: JSON.stringify(request),
          });

          if (!response.ok) {
            const errorData = await response.json();
            throw new Error(`API error: ${errorData.error || response.statusText}`);
          }
<<<<<<< HEAD
          throw new Error('Invalid response format');
        } else if (this.fallbackToWindowClaude) {
          // Use window.claude for artifacts
          const response = await Promise.race([
            (window as any).claude.complete(request.prompt),
            new Promise<never>((_, reject) =>
              setTimeout(() => reject(new Error('Request timeout')), timeout)
            ),
          ]);

          return response;
=======

          const data = await response.json();
          return data.content;
>>>>>>> c4fd5e5d
        } else {
          throw new Error('Claude API not available');
        }
      } catch (error) {
        console.error(`Claude API attempt ${attempt} failed:`, error);

        if (attempt === maxRetries) {
          throw new Error(
<<<<<<< HEAD
            `Claude API failed after ${maxRetries} attempts: ${error instanceof Error ? error.message : 'Unknown error'}`
=======
            `Claude API failed after ${maxRetries} attempts: ${
              error instanceof Error ? error.message : 'Unknown error'
            }`
>>>>>>> c4fd5e5d
          );
        }

        // Exponential backoff
        await new Promise((resolve) => setTimeout(resolve, Math.pow(2, attempt) * 1000));
      }
    }

    throw new Error('Unexpected error in Claude API request');
  }

  /**
   * Analyze diff segmentation with enhanced prompting
   */
  async analyzeDiffSegmentation(diffs: DiffItem[]): Promise<AnalysisItem[]> {
    if (!diffs || diffs.length === 0) {
      throw new Error('No diffs provided for analysis');
    }

    if (diffs.length > 100) {
      console.warn(
        `Large number of diffs (${diffs.length}). Consider chunking for better performance.`
      );
    }

    const prompt = `You are a senior manuscript editor with expertise in academic writing and journal standards. 

TASK: Analyze the following ${diffs.length} text changes in an academic manuscript revision and provide structured insights.

CHANGES TO ANALYZE:
${diffs
  .map(
    (d, i) => `
Change ${i + 1} (ID: ${d.id}):
- Type: ${d.type}
- Text: "${d.text}"
- Confidence: ${d.confidence?.toFixed(2) || 'N/A'}
- Context: ${d.context || 'No context available'}
- Position: Original ${d.originalPos}, Revised ${d.revisedPos}
`
  )
  .join('\n')}

ANALYSIS REQUIREMENTS:
For each change, determine:
1. SECTION: Which manuscript section (Abstract, Introduction, Literature Review, Methods, Results, Discussion, Conclusion, References, Appendix, or Body)
2. PRIORITY: Impact level (high=major content changes, medium=moderate improvements, low=minor edits)
3. ASSESSMENT: Quality evaluation (positive=improves clarity/accuracy, negative=unclear/problematic, neutral=minor change)
4. COMMENT: Specific editorial assessment (2-3 sentences explaining the change's impact)
5. REVIEWER_INSIGHT: How this change addresses common reviewer concerns or manuscript standards

RESPOND WITH VALID JSON ONLY:
[
  {
    "diffId": "exact_change_id_from_above",
    "section": "section_name",
    "priority": "high|medium|low",
    "assessment": "positive|negative|neutral",
    "comment": "detailed editorial assessment of this specific change",
    "reviewerPoint": "how this addresses manuscript quality or reviewer expectations",
    "confidence": 0.85
  }
]

CRITICAL: Return ONLY the JSON array. No markdown, no explanations, no additional text.`;

    try {
      const startTime = Date.now();
      const response = await this.sendRequest({ prompt });
      const analysisTime = Date.now() - startTime;

<<<<<<< HEAD
      console.log(`Claude API analysis completed in ${analysisTime}ms`);
=======
      console.warn(`Claude API analysis completed in ${analysisTime}ms`);
>>>>>>> c4fd5e5d

      // Robust JSON parsing with validation
      let analyses: ClaudeAnalysisResponse[];
      try {
        const cleanedResponse = response
          .trim()
          .replace(/^```json\s*/, '')
          .replace(/\s*```$/, '');
<<<<<<< HEAD
        analyses = JSON.parse(cleanedResponse);
=======
        const parsed = JSON.parse(cleanedResponse) as unknown;
        if (!Array.isArray(parsed)) {
          throw new Error('Expected array response from Claude API');
        }
        analyses = parsed as ClaudeAnalysisResponse[];
>>>>>>> c4fd5e5d
      } catch (parseError) {
        console.error('JSON parsing failed:', parseError);
        console.error('Raw response:', response);
        throw new Error('Invalid JSON response from Claude API');
      }

      // Validate and enhance each analysis
      return analyses.map((analysis, index) => {
        const diffItem = diffs.find((d) => d.id === analysis.diffId) || diffs[index];
<<<<<<< HEAD

=======
>>>>>>> c4fd5e5d
        return {
          analysisId: generateId('claude-seg'),
          diffId: analysis.diffId || diffItem?.id || `unknown-${index}`,
          section: this.validateSection(analysis.section),
          changeType: diffItem?.type || 'unknown',
          reviewerPoint: analysis.reviewerPoint || 'Analysis completed',
          assessment: this.validateAssessment(analysis.assessment),
          comment: analysis.comment || 'Change analyzed',
          relatedText: (diffItem?.text || '').slice(0, 60),
          priority: this.validatePriority(analysis.priority),
          confidence: Math.min(Math.max(analysis.confidence || 0.5, 0), 1),
          timestamp: new Date().toISOString(),
        };
      });
    } catch (error) {
      console.error('Claude API segmentation error:', error);
      throw new Error(
        `Segmentation analysis failed: ${error instanceof Error ? error.message : 'Unknown error'}`
      );
    }
  }

  /**
   * Analyze reviewer alignment with enhanced context understanding
   */
  async analyzeReviewerAlignment(
    diffs: DiffItem[],
    revisionRequests: string
  ): Promise<AnalysisItem[]> {
    if (!diffs || diffs.length === 0) {
      return [];
    }

    if (!revisionRequests || revisionRequests.trim().length < 10) {
      console.warn('Revision requests are very short or empty. Analysis may be limited.');
      return [];
    }

    const prompt = `You are an expert academic reviewer analyzing how manuscript revisions address specific reviewer requests.

REVIEWER REVISION REQUESTS:
"${revisionRequests.trim()}"

AUTHOR CHANGES (${diffs.length} total):
${diffs
  .map(
    (d, i) => `
Change ${i + 1} (ID: ${d.id}):
- Type: ${d.type}
- Text: "${d.text}"
- Confidence: ${d.confidence?.toFixed(2) || 'N/A'}
- Context: ${d.context || 'Limited context'}
`
  )
  .join('\n')}

ANALYSIS TASK:
1. Identify which changes directly address the reviewer requests
2. Calculate alignment score (0-100) based on:
   - Direct keyword/topic matches
   - Conceptual relevance to requests
   - Quality of the response to concerns
3. Only include changes with alignment score > 25
4. Provide specific commentary on how each change addresses requests

RESPOND WITH VALID JSON ONLY:
[
  {
    "diffId": "exact_change_id_from_above",
    "alignmentScore": 85,
    "section": "section_name",
    "priority": "high|medium|low",
    "assessment": "positive|negative|neutral",
    "reviewerPoint": "specific request this change addresses",
    "comment": "detailed explanation of how this change responds to reviewer concerns",
    "confidence": 0.90
  }
]

CRITICAL: Return ONLY the JSON array. Include only changes with meaningful alignment (score > 25).`;

    try {
      const startTime = Date.now();
      const response = await this.sendRequest({ prompt });
      const analysisTime = Date.now() - startTime;

<<<<<<< HEAD
      console.log(`Claude reviewer alignment analysis completed in ${analysisTime}ms`);

      let analyses: any[];
=======
      console.warn(`Claude reviewer alignment analysis completed in ${analysisTime}ms`);

      let analyses: ClaudeReviewerResponse[];
>>>>>>> c4fd5e5d
      try {
        const cleanedResponse = response
          .trim()
          .replace(/^```json\s*/, '')
          .replace(/\s*```$/, '');
<<<<<<< HEAD
        analyses = JSON.parse(cleanedResponse);
=======
        const parsed = JSON.parse(cleanedResponse) as unknown;
        if (!Array.isArray(parsed)) {
          throw new Error('Expected array response from Claude API');
        }
        analyses = parsed as ClaudeReviewerResponse[];
>>>>>>> c4fd5e5d
      } catch (parseError) {
        console.error('JSON parsing failed for reviewer alignment:', parseError);
        throw new Error('Invalid JSON response from Claude API');
      }

      return analyses
        .filter((analysis) => analysis.alignmentScore > 25) // Filter low-relevance items
        .map((analysis, index) => {
          const diffItem = diffs.find((d) => d.id === analysis.diffId);
<<<<<<< HEAD

=======
>>>>>>> c4fd5e5d
          return {
            analysisId: generateId('claude-rev'),
            diffId: analysis.diffId || `rev-${index}`,
            section: this.validateSection(analysis.section),
            changeType: diffItem?.type || 'unknown',
            reviewerPoint: analysis.reviewerPoint || 'Addresses reviewer concerns',
            assessment: this.validateAssessment(analysis.assessment),
            comment: analysis.comment || 'Responds to reviewer feedback',
            relatedText: (diffItem?.text || '').slice(0, 60),
            priority: this.validatePriority(analysis.priority),
            confidence: Math.min(Math.max(analysis.confidence || 0.7, 0), 1),
            timestamp: new Date().toISOString(),
          };
        });
    } catch (error) {
      console.error('Claude API reviewer alignment error:', error);
      throw new Error(
        `Reviewer alignment analysis failed: ${error instanceof Error ? error.message : 'Unknown error'}`
      );
    }
  }

  /**
   * Validation helpers
   */
  private validateSection(section: string): ManuscriptSection {
    const validSections: ManuscriptSection[] = [
      'Abstract',
      'Introduction',
      'Literature Review',
      'Methods',
      'Methodology',
      'Results',
      'Discussion',
      'Conclusion',
      'References',
      'Appendix',
      'Body',
    ];
    return validSections.includes(section as ManuscriptSection)
      ? (section as ManuscriptSection)
      : 'Body';
  }

  private validateAssessment(assessment: string): Assessment {
    const valid: Assessment[] = ['positive', 'negative', 'neutral'];
    return valid.includes(assessment as Assessment) ? (assessment as Assessment) : 'neutral';
  }

  private validatePriority(priority: string): Priority {
    const valid: Priority[] = ['high', 'medium', 'low'];
    return valid.includes(priority as Priority) ? (priority as Priority) : 'medium';
  }

  /**
   * Check if Claude API is available
   */
  isAvailable(): boolean {
    return (
      this.anthropic !== null ||
      (this.fallbackToWindowClaude && typeof window !== 'undefined' && Boolean(window.claude))
    );
  }

  /**
   * Get API status information
   */
  getStatus(): { available: boolean; method: string } {
    if (this.anthropic) {
      return { available: true, method: 'Anthropic SDK' };
    } else if (this.fallbackToWindowClaude) {
      return { available: true, method: 'Window Claude' };
    } else {
      return { available: false, method: 'None' };
    }
  }
}<|MERGE_RESOLUTION|>--- conflicted
+++ resolved
@@ -61,15 +61,6 @@
 
   private initializeAPI(): void {
     const apiKey = process.env['ANTHROPIC_API_KEY'];
-<<<<<<< HEAD
-
-    if (apiKey) {
-      this.anthropic = new Anthropic({
-        apiKey,
-        dangerouslyAllowBrowser: process.env['NEXT_PUBLIC_ALLOW_BROWSER'] === 'true', // Controlled via environment variable
-      });
-    } else if (typeof window !== 'undefined' && 'claude' in window) {
-=======
     const isBrowser = typeof window !== 'undefined';
 
     if (apiKey && !isBrowser) {
@@ -77,7 +68,6 @@
       this.anthropic = new Anthropic({ apiKey });
     } else if (isBrowser && typeof window !== 'undefined' && window.claude) {
       // Client-side fallback (e.g. window.claude injected for demos).
->>>>>>> c4fd5e5d
       this.fallbackToWindowClaude = true;
     } else {
       console.warn('No Claude API configuration found. Falling back to heuristic analysis.');
@@ -128,21 +118,7 @@
         } else if (this.fallbackToWindowClaude && typeof window !== 'undefined' && window.claude) {
           // Use window.claude in the browser (for demos)
           const response = await Promise.race([
-<<<<<<< HEAD
-            this.anthropic.messages.create({
-              model: 'claude-3-sonnet-20240229',
-              max_tokens: request.maxTokens || 4000,
-              temperature: request.temperature || 0.3,
-              messages: [
-                {
-                  role: 'user',
-                  content: request.prompt,
-                },
-              ],
-            }),
-=======
             window.claude.complete(request.prompt),
->>>>>>> c4fd5e5d
             new Promise<never>((_, reject) =>
               setTimeout(() => reject(new Error('Request timeout')), timeout)
             ),
@@ -162,23 +138,9 @@
             const errorData = await response.json();
             throw new Error(`API error: ${errorData.error || response.statusText}`);
           }
-<<<<<<< HEAD
-          throw new Error('Invalid response format');
-        } else if (this.fallbackToWindowClaude) {
-          // Use window.claude for artifacts
-          const response = await Promise.race([
-            (window as any).claude.complete(request.prompt),
-            new Promise<never>((_, reject) =>
-              setTimeout(() => reject(new Error('Request timeout')), timeout)
-            ),
-          ]);
-
-          return response;
-=======
 
           const data = await response.json();
           return data.content;
->>>>>>> c4fd5e5d
         } else {
           throw new Error('Claude API not available');
         }
@@ -187,13 +149,9 @@
 
         if (attempt === maxRetries) {
           throw new Error(
-<<<<<<< HEAD
-            `Claude API failed after ${maxRetries} attempts: ${error instanceof Error ? error.message : 'Unknown error'}`
-=======
             `Claude API failed after ${maxRetries} attempts: ${
               error instanceof Error ? error.message : 'Unknown error'
             }`
->>>>>>> c4fd5e5d
           );
         }
 
@@ -265,11 +223,7 @@
       const response = await this.sendRequest({ prompt });
       const analysisTime = Date.now() - startTime;
 
-<<<<<<< HEAD
-      console.log(`Claude API analysis completed in ${analysisTime}ms`);
-=======
       console.warn(`Claude API analysis completed in ${analysisTime}ms`);
->>>>>>> c4fd5e5d
 
       // Robust JSON parsing with validation
       let analyses: ClaudeAnalysisResponse[];
@@ -278,15 +232,11 @@
           .trim()
           .replace(/^```json\s*/, '')
           .replace(/\s*```$/, '');
-<<<<<<< HEAD
-        analyses = JSON.parse(cleanedResponse);
-=======
         const parsed = JSON.parse(cleanedResponse) as unknown;
         if (!Array.isArray(parsed)) {
           throw new Error('Expected array response from Claude API');
         }
         analyses = parsed as ClaudeAnalysisResponse[];
->>>>>>> c4fd5e5d
       } catch (parseError) {
         console.error('JSON parsing failed:', parseError);
         console.error('Raw response:', response);
@@ -296,10 +246,6 @@
       // Validate and enhance each analysis
       return analyses.map((analysis, index) => {
         const diffItem = diffs.find((d) => d.id === analysis.diffId) || diffs[index];
-<<<<<<< HEAD
-
-=======
->>>>>>> c4fd5e5d
         return {
           analysisId: generateId('claude-seg'),
           diffId: analysis.diffId || diffItem?.id || `unknown-${index}`,
@@ -386,29 +332,19 @@
       const response = await this.sendRequest({ prompt });
       const analysisTime = Date.now() - startTime;
 
-<<<<<<< HEAD
-      console.log(`Claude reviewer alignment analysis completed in ${analysisTime}ms`);
-
-      let analyses: any[];
-=======
       console.warn(`Claude reviewer alignment analysis completed in ${analysisTime}ms`);
 
       let analyses: ClaudeReviewerResponse[];
->>>>>>> c4fd5e5d
       try {
         const cleanedResponse = response
           .trim()
           .replace(/^```json\s*/, '')
           .replace(/\s*```$/, '');
-<<<<<<< HEAD
-        analyses = JSON.parse(cleanedResponse);
-=======
         const parsed = JSON.parse(cleanedResponse) as unknown;
         if (!Array.isArray(parsed)) {
           throw new Error('Expected array response from Claude API');
         }
         analyses = parsed as ClaudeReviewerResponse[];
->>>>>>> c4fd5e5d
       } catch (parseError) {
         console.error('JSON parsing failed for reviewer alignment:', parseError);
         throw new Error('Invalid JSON response from Claude API');
@@ -418,10 +354,6 @@
         .filter((analysis) => analysis.alignmentScore > 25) // Filter low-relevance items
         .map((analysis, index) => {
           const diffItem = diffs.find((d) => d.id === analysis.diffId);
-<<<<<<< HEAD
-
-=======
->>>>>>> c4fd5e5d
           return {
             analysisId: generateId('claude-rev'),
             diffId: analysis.diffId || `rev-${index}`,
