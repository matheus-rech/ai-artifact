interface ProcessEnv {
  ANTHROPIC_API_KEY?: string;
  NEXT_PUBLIC_ALLOW_BROWSER?: string;
  NEXT_PUBLIC_MAX_RETRIES?: string;
  NEXT_PUBLIC_API_TIMEOUT?: string;
}

// Ensure process is available in browser environments
declare const process: {
  env: ProcessEnv;
};

import Anthropic from '@anthropic-ai/sdk';
import type {
  DiffItem,
  AnalysisItem,
  ClaudeAPIRequest,
  ManuscriptSection,
  Assessment,
  Priority,
} from '@/types';
import { generateId } from '@/utils';

interface ClaudeAnalysisResponse {
  diffId: string;
  section: string;
  priority: string;
  assessment: string;
  comment: string;
  reviewerPoint: string;
  confidence: number;
}

interface ClaudeReviewerResponse extends ClaudeAnalysisResponse {
  alignmentScore: number;
}

interface WindowClaude {
  complete: (prompt: string) => Promise<string>;
}

declare global {
  interface Window {
    claude?: WindowClaude;
  }
}

/**
 * Production-ready Claude API service with comprehensive error handling
 */
export class ClaudeAPIService {
  private static readonly DEFAULT_MAX_RETRIES = 3;
  private static readonly DEFAULT_API_TIMEOUT = 30_000;

  private anthropic: Anthropic | null = null;
  private fallbackToWindowClaude = false;

  constructor() {
    this.initializeAPI();
  }

  private initializeAPI(): void {
    const apiKey = process.env['ANTHROPIC_API_KEY'];
<<<<<<< HEAD
    
    if (apiKey) {
      this.anthropic = new Anthropic({
        apiKey,
        dangerouslyAllowBrowser: false, // Disabled for production security
      });
    } else if (typeof window !== 'undefined' && 'claude' in window) {
=======
    const isBrowser = typeof window !== 'undefined';

    if (apiKey && !isBrowser) {
      // Server-side execution – safe to create the SDK client.
      this.anthropic = new Anthropic({ apiKey });
    } else if (isBrowser && typeof window !== 'undefined' && window.claude) {
      // Client-side fallback (e.g. window.claude injected for demos).
>>>>>>> c4fd5e5d
      this.fallbackToWindowClaude = true;
    } else {
      console.warn('No Claude API configuration found. Falling back to heuristic analysis.');
    }
  }

  /**
   * Send a request to Claude API with retry logic
   */
  private async sendRequest(request: ClaudeAPIRequest): Promise<string> {
    const envRetriesRaw = process.env['NEXT_PUBLIC_MAX_RETRIES'];
    const envTimeoutRaw = process.env['NEXT_PUBLIC_API_TIMEOUT'];
    const envRetries = Number(envRetriesRaw);
    const envTimeout = Number(envTimeoutRaw);

    let maxRetries: number;
    if (envRetriesRaw !== undefined && (!Number.isFinite(envRetries) || envRetries <= 0)) {
      console.warn(
        `[claudeApiService] Invalid NEXT_PUBLIC_MAX_RETRIES value "${envRetriesRaw}" – using default ${ClaudeAPIService.DEFAULT_MAX_RETRIES}`
      );
      maxRetries = ClaudeAPIService.DEFAULT_MAX_RETRIES;
    } else {
      maxRetries =
        Number.isFinite(envRetries) && envRetries > 0
          ? envRetries
          : ClaudeAPIService.DEFAULT_MAX_RETRIES;
    }

    let timeout: number;
    if (envTimeoutRaw !== undefined && (!Number.isFinite(envTimeout) || envTimeout <= 0)) {
      console.warn(
        `[claudeApiService] Invalid NEXT_PUBLIC_API_TIMEOUT value "${envTimeoutRaw}" – using default ${ClaudeAPIService.DEFAULT_API_TIMEOUT}`
      );
      timeout = ClaudeAPIService.DEFAULT_API_TIMEOUT;
    } else {
      timeout =
        Number.isFinite(envTimeout) && envTimeout > 0
          ? envTimeout
          : ClaudeAPIService.DEFAULT_API_TIMEOUT;
    }

    for (let attempt = 1; attempt <= maxRetries; attempt++) {
      try {
        if (this.anthropic && typeof window === 'undefined') {
          // Use Anthropic SDK on the server
          // Note: The actual SDK call should be implemented here if you want to call Anthropic directly server-side.
          throw new Error('Direct Anthropic SDK calls not implemented in this method. Use a backend endpoint instead.');
        } else if (this.fallbackToWindowClaude && typeof window !== 'undefined' && window.claude) {
          // Use window.claude in the browser (for demos)
          const response = await Promise.race([
            window.claude.complete(request.prompt),
            new Promise<never>((_, reject) =>
              setTimeout(() => reject(new Error('Request timeout')), timeout)
            ),
          ]);
          return response;
        } else if (typeof window !== 'undefined') {
          // In browser, call the backend API endpoint
          const response = await fetch('/api/claude', {
            method: 'POST',
            headers: {
              'Content-Type': 'application/json',
            },
            body: JSON.stringify(request),
          });

          if (!response.ok) {
            const errorData = await response.json();
            throw new Error(`API error: ${errorData.error || response.statusText}`);
          }

          const data = await response.json();
          return data.content;
        } else {
          throw new Error('Claude API not available');
        }
      } catch (error) {
        console.error(`Claude API attempt ${attempt} failed:`, error);

        if (attempt === maxRetries) {
          throw new Error(
            `Claude API failed after ${maxRetries} attempts: ${
              error instanceof Error ? error.message : 'Unknown error'
            }`
          );
        }

        // Exponential backoff
        await new Promise((resolve) => setTimeout(resolve, Math.pow(2, attempt) * 1000));
      }
    }

    throw new Error('Unexpected error in Claude API request');
  }

  /**
   * Analyze diff segmentation with enhanced prompting
   */
  async analyzeDiffSegmentation(diffs: DiffItem[]): Promise<AnalysisItem[]> {
    if (!diffs || diffs.length === 0) {
      throw new Error('No diffs provided for analysis');
    }

    if (diffs.length > 100) {
      console.warn(
        `Large number of diffs (${diffs.length}). Consider chunking for better performance.`
      );
    }

    const prompt = `You are a senior manuscript editor with expertise in academic writing and journal standards. 

TASK: Analyze the following ${diffs.length} text changes in an academic manuscript revision and provide structured insights.

CHANGES TO ANALYZE:
${diffs
  .map(
    (d, i) => `
Change ${i + 1} (ID: ${d.id}):
- Type: ${d.type}
- Text: "${d.text}"
- Confidence: ${d.confidence?.toFixed(2) || 'N/A'}
- Context: ${d.context || 'No context available'}
- Position: Original ${d.originalPos}, Revised ${d.revisedPos}
`
  )
  .join('\n')}

ANALYSIS REQUIREMENTS:
For each change, determine:
1. SECTION: Which manuscript section (Abstract, Introduction, Literature Review, Methods, Results, Discussion, Conclusion, References, Appendix, or Body)
2. PRIORITY: Impact level (high=major content changes, medium=moderate improvements, low=minor edits)
3. ASSESSMENT: Quality evaluation (positive=improves clarity/accuracy, negative=unclear/problematic, neutral=minor change)
4. COMMENT: Specific editorial assessment (2-3 sentences explaining the change's impact)
5. REVIEWER_INSIGHT: How this change addresses common reviewer concerns or manuscript standards

RESPOND WITH VALID JSON ONLY:
[
  {
    "diffId": "exact_change_id_from_above",
    "section": "section_name",
    "priority": "high|medium|low",
    "assessment": "positive|negative|neutral",
    "comment": "detailed editorial assessment of this specific change",
    "reviewerPoint": "how this addresses manuscript quality or reviewer expectations",
    "confidence": 0.85
  }
]

CRITICAL: Return ONLY the JSON array. No markdown, no explanations, no additional text.`;

    try {
      const startTime = Date.now();
      const response = await this.sendRequest({ prompt });
      const analysisTime = Date.now() - startTime;

      console.warn(`Claude API analysis completed in ${analysisTime}ms`);

      // Robust JSON parsing with validation
      let analyses: ClaudeAnalysisResponse[];
      try {
        const cleanedResponse = response
          .trim()
          .replace(/^```json\s*/, '')
          .replace(/\s*```$/, '');
        const parsed = JSON.parse(cleanedResponse) as unknown;
        if (!Array.isArray(parsed)) {
          throw new Error('Expected array response from Claude API');
        }
        analyses = parsed as ClaudeAnalysisResponse[];
      } catch (parseError) {
        console.error('JSON parsing failed:', parseError);
        console.error('Raw response:', response);
        throw new Error('Invalid JSON response from Claude API');
      }

      // Validate and enhance each analysis
      return analyses.map((analysis, index) => {
        const diffItem = diffs.find((d) => d.id === analysis.diffId) || diffs[index];
        return {
          analysisId: generateId('claude-seg'),
          diffId: analysis.diffId || diffItem?.id || `unknown-${index}`,
          section: this.validateSection(analysis.section),
          changeType: diffItem?.type || 'unknown',
          reviewerPoint: analysis.reviewerPoint || 'Analysis completed',
          assessment: this.validateAssessment(analysis.assessment),
          comment: analysis.comment || 'Change analyzed',
          relatedText: (diffItem?.text || '').slice(0, 60),
          priority: this.validatePriority(analysis.priority),
          confidence: Math.min(Math.max(analysis.confidence || 0.5, 0), 1),
          timestamp: new Date().toISOString(),
        };
      });
    } catch (error) {
      console.error('Claude API segmentation error:', error);
      throw new Error(
        `Segmentation analysis failed: ${error instanceof Error ? error.message : 'Unknown error'}`
      );
    }
  }

  /**
   * Analyze reviewer alignment with enhanced context understanding
   */
  async analyzeReviewerAlignment(
    diffs: DiffItem[],
    revisionRequests: string
  ): Promise<AnalysisItem[]> {
    if (!diffs || diffs.length === 0) {
      return [];
    }

    if (!revisionRequests || revisionRequests.trim().length < 10) {
      console.warn('Revision requests are very short or empty. Analysis may be limited.');
      return [];
    }

    const prompt = `You are an expert academic reviewer analyzing how manuscript revisions address specific reviewer requests.

REVIEWER REVISION REQUESTS:
"${revisionRequests.trim()}"

AUTHOR CHANGES (${diffs.length} total):
${diffs
  .map(
    (d, i) => `
Change ${i + 1} (ID: ${d.id}):
- Type: ${d.type}
- Text: "${d.text}"
- Confidence: ${d.confidence?.toFixed(2) || 'N/A'}
- Context: ${d.context || 'Limited context'}
`
  )
  .join('\n')}

ANALYSIS TASK:
1. Identify which changes directly address the reviewer requests
2. Calculate alignment score (0-100) based on:
   - Direct keyword/topic matches
   - Conceptual relevance to requests
   - Quality of the response to concerns
3. Only include changes with alignment score > 25
4. Provide specific commentary on how each change addresses requests

RESPOND WITH VALID JSON ONLY:
[
  {
    "diffId": "exact_change_id_from_above",
    "alignmentScore": 85,
    "section": "section_name",
    "priority": "high|medium|low",
    "assessment": "positive|negative|neutral",
    "reviewerPoint": "specific request this change addresses",
    "comment": "detailed explanation of how this change responds to reviewer concerns",
    "confidence": 0.90
  }
]

CRITICAL: Return ONLY the JSON array. Include only changes with meaningful alignment (score > 25).`;

    try {
      const startTime = Date.now();
      const response = await this.sendRequest({ prompt });
      const analysisTime = Date.now() - startTime;

      console.warn(`Claude reviewer alignment analysis completed in ${analysisTime}ms`);

      let analyses: ClaudeReviewerResponse[];
      try {
        const cleanedResponse = response
          .trim()
          .replace(/^```json\s*/, '')
          .replace(/\s*```$/, '');
        const parsed = JSON.parse(cleanedResponse) as unknown;
        if (!Array.isArray(parsed)) {
          throw new Error('Expected array response from Claude API');
        }
        analyses = parsed as ClaudeReviewerResponse[];
      } catch (parseError) {
        console.error('JSON parsing failed for reviewer alignment:', parseError);
        throw new Error('Invalid JSON response from Claude API');
      }

      return analyses
        .filter((analysis) => analysis.alignmentScore > 25) // Filter low-relevance items
        .map((analysis, index) => {
          const diffItem = diffs.find((d) => d.id === analysis.diffId);
          return {
            analysisId: generateId('claude-rev'),
            diffId: analysis.diffId || `rev-${index}`,
            section: this.validateSection(analysis.section),
            changeType: diffItem?.type || 'unknown',
            reviewerPoint: analysis.reviewerPoint || 'Addresses reviewer concerns',
            assessment: this.validateAssessment(analysis.assessment),
            comment: analysis.comment || 'Responds to reviewer feedback',
            relatedText: (diffItem?.text || '').slice(0, 60),
            priority: this.validatePriority(analysis.priority),
            confidence: Math.min(Math.max(analysis.confidence || 0.7, 0), 1),
            timestamp: new Date().toISOString(),
          };
        });
    } catch (error) {
      console.error('Claude API reviewer alignment error:', error);
      throw new Error(
        `Reviewer alignment analysis failed: ${error instanceof Error ? error.message : 'Unknown error'}`
      );
    }
  }

  /**
   * Validation helpers
   */
  private validateSection(section: string): ManuscriptSection {
    const validSections: ManuscriptSection[] = [
      'Abstract',
      'Introduction',
      'Literature Review',
      'Methods',
      'Methodology',
      'Results',
      'Discussion',
      'Conclusion',
      'References',
      'Appendix',
      'Body',
    ];
    return validSections.includes(section as ManuscriptSection)
      ? (section as ManuscriptSection)
      : 'Body';
  }

  private validateAssessment(assessment: string): Assessment {
    const valid: Assessment[] = ['positive', 'negative', 'neutral'];
    return valid.includes(assessment as Assessment) ? (assessment as Assessment) : 'neutral';
  }

  private validatePriority(priority: string): Priority {
    const valid: Priority[] = ['high', 'medium', 'low'];
    return valid.includes(priority as Priority) ? (priority as Priority) : 'medium';
  }

  /**
   * Check if Claude API is available
   */
  isAvailable(): boolean {
    return (
      this.anthropic !== null ||
      (this.fallbackToWindowClaude && typeof window !== 'undefined' && Boolean(window.claude))
    );
  }

  /**
   * Get API status information
   */
  getStatus(): { available: boolean; method: string } {
    if (this.anthropic) {
      return { available: true, method: 'Anthropic SDK' };
    } else if (this.fallbackToWindowClaude) {
      return { available: true, method: 'Window Claude' };
    } else {
      return { available: false, method: 'None' };
    }
  }
}<|MERGE_RESOLUTION|>--- conflicted
+++ resolved
@@ -61,7 +61,6 @@
 
   private initializeAPI(): void {
     const apiKey = process.env['ANTHROPIC_API_KEY'];
-<<<<<<< HEAD
     
     if (apiKey) {
       this.anthropic = new Anthropic({
@@ -69,15 +68,6 @@
         dangerouslyAllowBrowser: false, // Disabled for production security
       });
     } else if (typeof window !== 'undefined' && 'claude' in window) {
-=======
-    const isBrowser = typeof window !== 'undefined';
-
-    if (apiKey && !isBrowser) {
-      // Server-side execution – safe to create the SDK client.
-      this.anthropic = new Anthropic({ apiKey });
-    } else if (isBrowser && typeof window !== 'undefined' && window.claude) {
-      // Client-side fallback (e.g. window.claude injected for demos).
->>>>>>> c4fd5e5d
       this.fallbackToWindowClaude = true;
     } else {
       console.warn('No Claude API configuration found. Falling back to heuristic analysis.');
