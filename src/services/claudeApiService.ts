interface ProcessEnv {
  ANTHROPIC_API_KEY?: string;
  NEXT_PUBLIC_ALLOW_BROWSER?: string;
  NEXT_PUBLIC_MAX_RETRIES?: string;
  NEXT_PUBLIC_API_TIMEOUT?: string;
}

// Ensure process is available in browser environments
declare const process: {
  env: ProcessEnv;
};

interface WindowClaude {
  complete(prompt: string): Promise<string>;
}

interface ClaudeAnalysisResponse {
  diffId: string;
  section: string;
  priority: string;
  assessment: string;
  comment: string;
  reviewerPoint: string;
  confidence: number;
}

interface ClaudeReviewerResponse {
  diffId: string;
  alignmentScore: number;
  section: string;
  priority: string;
  assessment: string;
  reviewerPoint: string;
  comment: string;
  confidence: number;
}

declare global {
  interface Window {
    claude?: WindowClaude;
  }
}
import Anthropic from '@anthropic-ai/sdk';
import type {
  DiffItem,
  AnalysisItem,
  ClaudeAPIRequest,
  ManuscriptSection,
  Assessment,
  Priority,
} from '@/types';
import { generateId } from '@/utils';

// Type definitions for Claude API responses
interface ClaudeAnalysisResponse {
  diffId: string;
  section: string;
  priority: string;
  assessment: string;
  comment: string;
  reviewerPoint: string;
  confidence: number;
}

interface ClaudeReviewerResponse extends ClaudeAnalysisResponse {
  alignmentScore: number;
}

interface WindowClaude {
  complete: (prompt: string) => Promise<string>;
}

declare global {
  interface Window {
    claude?: WindowClaude;
  }
}

/**
 * Production-ready Claude API service with comprehensive error handling
 */
export class ClaudeAPIService {
  private static readonly DEFAULT_MAX_RETRIES = 3;
  private static readonly DEFAULT_API_TIMEOUT = 30_000;

  private anthropic: Anthropic | null = null;
  private fallbackToWindowClaude = false;

  constructor() {
    this.initializeAPI();
  }

  private initializeAPI(): void {
    const apiKey = process.env['ANTHROPIC_API_KEY'];

    // Never bundle the Claude API key in client-side code. Only instantiate the SDK
    // when running on the server.
    const isBrowser = typeof window !== 'undefined';

    if (apiKey && !isBrowser) {
      // Server-side execution – safe to create the SDK client.
      this.anthropic = new Anthropic({
        apiKey,
        dangerouslyAllowBrowser: process.env['NEXT_PUBLIC_ALLOW_BROWSER'] === 'true', // Controlled via environment variable
      });
    } else if (isBrowser && 'claude' in window) {
      // Client-side fallback (e.g. window.claude injected for demos).
      this.fallbackToWindowClaude = true;
    } else {
      console.warn('No Claude API configuration found. Falling back to heuristic analysis.');
    }
  }

  /**
   * Send a request to Claude API with retry logic
   */
  private async sendRequest(request: ClaudeAPIRequest): Promise<string> {
    // Robust parsing of numeric env vars – fall back to sane defaults when the
    // variable is missing **or** not a valid positive number.
    const envRetriesRaw = process.env['NEXT_PUBLIC_MAX_RETRIES'];
    const envTimeoutRaw = process.env['NEXT_PUBLIC_API_TIMEOUT'];
    const envRetries = Number(envRetriesRaw);
    const envTimeout = Number(envTimeoutRaw);

    let maxRetries: number;
    if (envRetriesRaw !== undefined && (!Number.isFinite(envRetries) || envRetries <= 0)) {
      console.warn(
        `[claudeApiService] Invalid NEXT_PUBLIC_MAX_RETRIES value "${envRetriesRaw}" – using default ${ClaudeAPIService.DEFAULT_MAX_RETRIES}`
      );
      maxRetries = ClaudeAPIService.DEFAULT_MAX_RETRIES;
    } else {
      maxRetries =
        Number.isFinite(envRetries) && envRetries > 0
          ? envRetries
          : ClaudeAPIService.DEFAULT_MAX_RETRIES;
    }

    let timeout: number;
    if (envTimeoutRaw !== undefined && (!Number.isFinite(envTimeout) || envTimeout <= 0)) {
      console.warn(
        `[claudeApiService] Invalid NEXT_PUBLIC_API_TIMEOUT value "${envTimeoutRaw}" – using default ${ClaudeAPIService.DEFAULT_API_TIMEOUT}`
      );
      timeout = ClaudeAPIService.DEFAULT_API_TIMEOUT;
    } else {
      timeout =
        Number.isFinite(envTimeout) && envTimeout > 0
          ? envTimeout
          : ClaudeAPIService.DEFAULT_API_TIMEOUT;
    }

    for (let attempt = 1; attempt <= maxRetries; attempt++) {
      try {
        if (this.anthropic) {
          // Use Anthropic SDK
          const response = await Promise.race([
            this.anthropic.messages.create({
              model: 'claude-3-sonnet-20240229',
              max_tokens: request.maxTokens || 4000,
              temperature: request.temperature || 0.3,
              messages: [
                {
                  role: 'user',
                  content: request.prompt,
                },
              ],
            }),
            new Promise<never>((_, reject) =>
              setTimeout(() => reject(new Error('Request timeout')), timeout)
            ),
          ]);

          if (response.content[0]?.type === 'text') {
            return response.content[0].text;
          }
          throw new Error('Invalid response format');
        } else if (this.fallbackToWindowClaude && window.claude) {
          // Use window.claude for artifacts
          const response = await Promise.race([
            window.claude.complete(request.prompt),
            new Promise<never>((_, reject) =>
              setTimeout(() => reject(new Error('Request timeout')), timeout)
            ),
          ]);

          return response;
        } else {
          throw new Error('Claude API not available');
        }
      } catch (error) {
        console.error(`Claude API attempt ${attempt} failed:`, error);

        if (attempt === maxRetries) {
          throw new Error(
            `Claude API failed after ${maxRetries} attempts: ${error instanceof Error ? error.message : 'Unknown error'}`
          );
        }

        // Exponential backoff
        await new Promise((resolve) => setTimeout(resolve, Math.pow(2, attempt) * 1000));
      }
    }

    throw new Error('Unexpected error in Claude API request');
  }

  /**
   * Analyze diff segmentation with enhanced prompting
   */
  async analyzeDiffSegmentation(diffs: DiffItem[]): Promise<AnalysisItem[]> {
    if (!diffs || diffs.length === 0) {
      throw new Error('No diffs provided for analysis');
    }

    if (diffs.length > 100) {
      console.warn(
        `Large number of diffs (${diffs.length}). Consider chunking for better performance.`
      );
    }

    const prompt = `You are a senior manuscript editor with expertise in academic writing and journal standards. 

TASK: Analyze the following ${diffs.length} text changes in an academic manuscript revision and provide structured insights.

CHANGES TO ANALYZE:
${diffs
  .map(
    (d, i) => `
Change ${i + 1} (ID: ${d.id}):
- Type: ${d.type}
- Text: "${d.text}"
- Confidence: ${d.confidence?.toFixed(2) || 'N/A'}
- Context: ${d.context || 'No context available'}
- Position: Original ${d.originalPos}, Revised ${d.revisedPos}
`
  )
  .join('\n')}

ANALYSIS REQUIREMENTS:
For each change, determine:
1. SECTION: Which manuscript section (Abstract, Introduction, Literature Review, Methods, Results, Discussion, Conclusion, References, Appendix, or Body)
2. PRIORITY: Impact level (high=major content changes, medium=moderate improvements, low=minor edits)
3. ASSESSMENT: Quality evaluation (positive=improves clarity/accuracy, negative=unclear/problematic, neutral=minor change)
4. COMMENT: Specific editorial assessment (2-3 sentences explaining the change's impact)
5. REVIEWER_INSIGHT: How this change addresses common reviewer concerns or manuscript standards

RESPOND WITH VALID JSON ONLY:
[
  {
    "diffId": "exact_change_id_from_above",
    "section": "section_name",
    "priority": "high|medium|low",
    "assessment": "positive|negative|neutral",
    "comment": "detailed editorial assessment of this specific change",
    "reviewerPoint": "how this addresses manuscript quality or reviewer expectations",
    "confidence": 0.85
  }
]

CRITICAL: Return ONLY the JSON array. No markdown, no explanations, no additional text.`;

    try {
      const startTime = Date.now();
      const response = await this.sendRequest({ prompt });
      const analysisTime = Date.now() - startTime;

      console.warn(`Claude API analysis completed in ${analysisTime}ms`);

      // Robust JSON parsing with validation
      let analyses: ClaudeAnalysisResponse[];
      try {
        const cleanedResponse = response
          .trim()
          .replace(/^```json\s*/, '')
          .replace(/\s*```$/, '');
<<<<<<< HEAD

        analyses = JSON.parse(cleanedResponse) as ClaudeAnalysisResponse[];
=======
        const parsed = JSON.parse(cleanedResponse) as unknown;

        if (!Array.isArray(parsed)) {
          throw new Error('Expected array response from Claude API');
        }

        analyses = parsed as ClaudeAnalysisResponse[];
>>>>>>> 54ce69b1
      } catch (parseError) {
        console.error('JSON parsing failed:', parseError);
        console.error('Raw response:', response);
        throw new Error('Invalid JSON response from Claude API');
      }

      // Validate and enhance each analysis
      return analyses.map((analysis, index) => {
        const diffItem = diffs.find((d) => d.id === analysis.diffId) || diffs[index];

        return {
          analysisId: generateId('claude-seg'),
          diffId: analysis.diffId || diffItem?.id || `unknown-${index}`,
          section: this.validateSection(analysis.section),
          changeType: diffItem?.type || 'unknown',
          reviewerPoint: analysis.reviewerPoint || 'Analysis completed',
          assessment: this.validateAssessment(analysis.assessment),
          comment: analysis.comment || 'Change analyzed',
          relatedText: (diffItem?.text || '').slice(0, 60),
          priority: this.validatePriority(analysis.priority),
          confidence: Math.min(Math.max(analysis.confidence || 0.5, 0), 1),
          timestamp: new Date().toISOString(),
        };
      });
    } catch (error) {
      console.error('Claude API segmentation error:', error);
      throw new Error(
        `Segmentation analysis failed: ${error instanceof Error ? error.message : 'Unknown error'}`
      );
    }
  }

  /**
   * Analyze reviewer alignment with enhanced context understanding
   */
  async analyzeReviewerAlignment(
    diffs: DiffItem[],
    revisionRequests: string
  ): Promise<AnalysisItem[]> {
    if (!diffs || diffs.length === 0) {
      return [];
    }

    if (!revisionRequests || revisionRequests.trim().length < 10) {
      console.warn('Revision requests are very short or empty. Analysis may be limited.');
      return [];
    }

    const prompt = `You are an expert academic reviewer analyzing how manuscript revisions address specific reviewer requests.

REVIEWER REVISION REQUESTS:
"${revisionRequests.trim()}"

AUTHOR CHANGES (${diffs.length} total):
${diffs
  .map(
    (d, i) => `
Change ${i + 1} (ID: ${d.id}):
- Type: ${d.type}
- Text: "${d.text}"
- Confidence: ${d.confidence?.toFixed(2) || 'N/A'}
- Context: ${d.context || 'Limited context'}
`
  )
  .join('\n')}

ANALYSIS TASK:
1. Identify which changes directly address the reviewer requests
2. Calculate alignment score (0-100) based on:
   - Direct keyword/topic matches
   - Conceptual relevance to requests
   - Quality of the response to concerns
3. Only include changes with alignment score > 25
4. Provide specific commentary on how each change addresses requests

RESPOND WITH VALID JSON ONLY:
[
  {
    "diffId": "exact_change_id_from_above",
    "alignmentScore": 85,
    "section": "section_name",
    "priority": "high|medium|low",
    "assessment": "positive|negative|neutral",
    "reviewerPoint": "specific request this change addresses",
    "comment": "detailed explanation of how this change responds to reviewer concerns",
    "confidence": 0.90
  }
]

CRITICAL: Return ONLY the JSON array. Include only changes with meaningful alignment (score > 25).`;

    try {
      const startTime = Date.now();
      const response = await this.sendRequest({ prompt });
      const analysisTime = Date.now() - startTime;

      console.warn(`Claude reviewer alignment analysis completed in ${analysisTime}ms`);

      let analyses: ClaudeReviewerResponse[];
      try {
        const cleanedResponse = response
          .trim()
          .replace(/^```json\s*/, '')
          .replace(/\s*```$/, '');
<<<<<<< HEAD

        analyses = JSON.parse(cleanedResponse) as ClaudeReviewerResponse[];
=======
        const parsed = JSON.parse(cleanedResponse) as unknown;

        if (!Array.isArray(parsed)) {
          throw new Error('Expected array response from Claude API');
        }

        analyses = parsed as ClaudeReviewerResponse[];
>>>>>>> 54ce69b1
      } catch (parseError) {
        console.error('JSON parsing failed for reviewer alignment:', parseError);
        throw new Error('Invalid JSON response from Claude API');
      }

      return analyses
        .filter((analysis) => analysis.alignmentScore > 25) // Filter low-relevance items
        .map((analysis, index) => {
          const diffItem = diffs.find((d) => d.id === analysis.diffId);

          return {
            analysisId: generateId('claude-rev'),
            diffId: analysis.diffId || `rev-${index}`,
            section: this.validateSection(analysis.section),
            changeType: diffItem?.type || 'unknown',
            reviewerPoint: analysis.reviewerPoint || 'Addresses reviewer concerns',
            assessment: this.validateAssessment(analysis.assessment),
            comment: analysis.comment || 'Responds to reviewer feedback',
            relatedText: (diffItem?.text || '').slice(0, 60),
            priority: this.validatePriority(analysis.priority),
            confidence: Math.min(Math.max(analysis.confidence || 0.7, 0), 1),
            timestamp: new Date().toISOString(),
          };
        });
    } catch (error) {
      console.error('Claude API reviewer alignment error:', error);
      throw new Error(
        `Reviewer alignment analysis failed: ${error instanceof Error ? error.message : 'Unknown error'}`
      );
    }
  }

  /**
   * Validation helpers
   */
  private validateSection(section: string): ManuscriptSection {
    const validSections: ManuscriptSection[] = [
      'Abstract',
      'Introduction',
      'Literature Review',
      'Methods',
      'Methodology',
      'Results',
      'Discussion',
      'Conclusion',
      'References',
      'Appendix',
      'Body',
    ];
    return validSections.includes(section as ManuscriptSection)
      ? (section as ManuscriptSection)
      : 'Body';
  }

  private validateAssessment(assessment: string): Assessment {
    const valid: Assessment[] = ['positive', 'negative', 'neutral'];
    return valid.includes(assessment as Assessment) ? (assessment as Assessment) : 'neutral';
  }

  private validatePriority(priority: string): Priority {
    const valid: Priority[] = ['high', 'medium', 'low'];
    return valid.includes(priority as Priority) ? (priority as Priority) : 'medium';
  }

  /**
   * Check if Claude API is available
   */
  isAvailable(): boolean {
    return (
      this.anthropic !== null ||
      (this.fallbackToWindowClaude && typeof window !== 'undefined' && Boolean(window.claude))
    );
  }

  /**
   * Get API status information
   */
  getStatus(): { available: boolean; method: string } {
    if (this.anthropic) {
      return { available: true, method: 'Anthropic SDK' };
    } else if (this.fallbackToWindowClaude) {
      return { available: true, method: 'Window Claude' };
    } else {
      return { available: false, method: 'None' };
    }
  }
}<|MERGE_RESOLUTION|>--- conflicted
+++ resolved
@@ -272,10 +272,10 @@
           .trim()
           .replace(/^```json\s*/, '')
           .replace(/\s*```$/, '');
-<<<<<<< HEAD
+
 
         analyses = JSON.parse(cleanedResponse) as ClaudeAnalysisResponse[];
-=======
+
         const parsed = JSON.parse(cleanedResponse) as unknown;
 
         if (!Array.isArray(parsed)) {
@@ -283,7 +283,7 @@
         }
 
         analyses = parsed as ClaudeAnalysisResponse[];
->>>>>>> 54ce69b1
+ main
       } catch (parseError) {
         console.error('JSON parsing failed:', parseError);
         console.error('Raw response:', response);
@@ -388,10 +388,10 @@
           .trim()
           .replace(/^```json\s*/, '')
           .replace(/\s*```$/, '');
-<<<<<<< HEAD
+ copilot/fix-fc6013a0-f0af-4bf8-8e3a-7743fb843179
 
         analyses = JSON.parse(cleanedResponse) as ClaudeReviewerResponse[];
-=======
+
         const parsed = JSON.parse(cleanedResponse) as unknown;
 
         if (!Array.isArray(parsed)) {
@@ -399,7 +399,7 @@
         }
 
         analyses = parsed as ClaudeReviewerResponse[];
->>>>>>> 54ce69b1
+ main
       } catch (parseError) {
         console.error('JSON parsing failed for reviewer alignment:', parseError);
         throw new Error('Invalid JSON response from Claude API');
