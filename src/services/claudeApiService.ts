--- conflicted
+++ resolved
@@ -10,36 +10,6 @@
   env: ProcessEnv;
 };
 
-interface WindowClaude {
-  complete(prompt: string): Promise<string>;
-}
-
-interface ClaudeAnalysisResponse {
-  diffId: string;
-  section: string;
-  priority: string;
-  assessment: string;
-  comment: string;
-  reviewerPoint: string;
-  confidence: number;
-}
-
-interface ClaudeReviewerResponse {
-  diffId: string;
-  alignmentScore: number;
-  section: string;
-  priority: string;
-  assessment: string;
-  reviewerPoint: string;
-  comment: string;
-  confidence: number;
-}
-
-declare global {
-  interface Window {
-    claude?: WindowClaude;
-  }
-}
 import Anthropic from '@anthropic-ai/sdk';
 import type {
   DiffItem,
@@ -51,7 +21,6 @@
 } from '@/types';
 import { generateId } from '@/utils';
 
-// Type definitions for Claude API responses
 interface ClaudeAnalysisResponse {
   diffId: string;
   section: string;
@@ -91,41 +60,24 @@
   }
 
   private initializeAPI(): void {
- devin/1751838409-production-security-fixes
-    if (typeof window !== 'undefined' && 'claude' in window) {
-
     const apiKey = process.env['ANTHROPIC_API_KEY'];
-
-<<<<<<< HEAD
-    if (apiKey && typeof window === 'undefined') {
-=======
-    // Never bundle the Claude API key in client-side code. Only instantiate the SDK
-    // when running on the server.
     const isBrowser = typeof window !== 'undefined';
 
     if (apiKey && !isBrowser) {
       // Server-side execution – safe to create the SDK client.
->>>>>>> be2ab4d2
-      this.anthropic = new Anthropic({
-        apiKey,
-      });
-    } else if (isBrowser && 'claude' in window) {
+      this.anthropic = new Anthropic({ apiKey });
+    } else if (isBrowser && typeof window !== 'undefined' && window.claude) {
       // Client-side fallback (e.g. window.claude injected for demos).
- main
       this.fallbackToWindowClaude = true;
     } else {
       console.warn('No Claude API configuration found. Falling back to heuristic analysis.');
     }
-    
-    this.anthropic = {} as Anthropic;
   }
 
   /**
    * Send a request to Claude API with retry logic
    */
   private async sendRequest(request: ClaudeAPIRequest): Promise<string> {
-    // Robust parsing of numeric env vars – fall back to sane defaults when the
-    // variable is missing **or** not a valid positive number.
     const envRetriesRaw = process.env['NEXT_PUBLIC_MAX_RETRIES'];
     const envTimeoutRaw = process.env['NEXT_PUBLIC_API_TIMEOUT'];
     const envRetries = Number(envRetriesRaw);
@@ -159,9 +111,21 @@
 
     for (let attempt = 1; attempt <= maxRetries; attempt++) {
       try {
-        if (this.anthropic) {
- devin/1751838409-production-security-fixes
-          // Use our secure backend API endpoint instead of direct Anthropic SDK
+        if (this.anthropic && typeof window === 'undefined') {
+          // Use Anthropic SDK on the server
+          // Note: The actual SDK call should be implemented here if you want to call Anthropic directly server-side.
+          throw new Error('Direct Anthropic SDK calls not implemented in this method. Use a backend endpoint instead.');
+        } else if (this.fallbackToWindowClaude && typeof window !== 'undefined' && window.claude) {
+          // Use window.claude in the browser (for demos)
+          const response = await Promise.race([
+            window.claude.complete(request.prompt),
+            new Promise<never>((_, reject) =>
+              setTimeout(() => reject(new Error('Request timeout')), timeout)
+            ),
+          ]);
+          return response;
+        } else if (typeof window !== 'undefined') {
+          // In browser, call the backend API endpoint
           const response = await fetch('/api/claude', {
             method: 'POST',
             headers: {
@@ -177,48 +141,6 @@
 
           const data = await response.json();
           return data.content;
-        } else if (this.fallbackToWindowClaude) {
-
-          // Use Anthropic SDK
-          const response = await Promise.race([
-            this.anthropic.messages.create({
-              model: 'claude-3-7-sonnet-20250219',
-              max_tokens: request.maxTokens || 4000,
-              temperature: request.temperature || 0.3,
-              messages: [
-                {
-                  role: 'user',
-                  content: request.prompt,
-                },
-              ],
-            }),
-            new Promise<never>((_, reject) =>
-              setTimeout(() => reject(new Error('Request timeout')), timeout)
-            ),
-          ]);
-
-          if (response.content[0]?.type === 'text') {
-            return response.content[0].text;
-          }
-          throw new Error('Invalid response format');
-<<<<<<< HEAD
-        } else if (this.fallbackToWindowClaude) {
-          // Use window.claude for artifacts
-          const response = await Promise.race([
-            (window as any).claude.complete(request.prompt),
-=======
-        } else if (this.fallbackToWindowClaude && window.claude) {
- main
-          // Use window.claude for artifacts
-          const response = await Promise.race([
-            window.claude.complete(request.prompt),
->>>>>>> be2ab4d2
-            new Promise<never>((_, reject) =>
-              setTimeout(() => reject(new Error('Request timeout')), timeout)
-            ),
-          ]);
-
-          return response;
         } else {
           throw new Error('Claude API not available');
         }
@@ -227,7 +149,9 @@
 
         if (attempt === maxRetries) {
           throw new Error(
-            `Claude API failed after ${maxRetries} attempts: ${error instanceof Error ? error.message : 'Unknown error'}`
+            `Claude API failed after ${maxRetries} attempts: ${
+              error instanceof Error ? error.message : 'Unknown error'
+            }`
           );
         }
 
@@ -299,11 +223,7 @@
       const response = await this.sendRequest({ prompt });
       const analysisTime = Date.now() - startTime;
 
-<<<<<<< HEAD
-      console.log(`Claude API analysis completed in ${analysisTime}ms`);
-=======
       console.warn(`Claude API analysis completed in ${analysisTime}ms`);
->>>>>>> be2ab4d2
 
       // Robust JSON parsing with validation
       let analyses: ClaudeAnalysisResponse[];
@@ -312,22 +232,11 @@
           .trim()
           .replace(/^```json\s*/, '')
           .replace(/\s*```$/, '');
-<<<<<<< HEAD
-        analyses = JSON.parse(cleanedResponse);
-=======
-
-
-        analyses = JSON.parse(cleanedResponse) as ClaudeAnalysisResponse[];
-
         const parsed = JSON.parse(cleanedResponse) as unknown;
-
         if (!Array.isArray(parsed)) {
           throw new Error('Expected array response from Claude API');
         }
-
         analyses = parsed as ClaudeAnalysisResponse[];
- main
->>>>>>> be2ab4d2
       } catch (parseError) {
         console.error('JSON parsing failed:', parseError);
         console.error('Raw response:', response);
@@ -337,7 +246,6 @@
       // Validate and enhance each analysis
       return analyses.map((analysis, index) => {
         const diffItem = diffs.find((d) => d.id === analysis.diffId) || diffs[index];
-
         return {
           analysisId: generateId('claude-seg'),
           diffId: analysis.diffId || diffItem?.id || `unknown-${index}`,
@@ -424,36 +332,19 @@
       const response = await this.sendRequest({ prompt });
       const analysisTime = Date.now() - startTime;
 
-<<<<<<< HEAD
-      console.log(`Claude reviewer alignment analysis completed in ${analysisTime}ms`);
-
-      let analyses: any[];
-=======
       console.warn(`Claude reviewer alignment analysis completed in ${analysisTime}ms`);
 
       let analyses: ClaudeReviewerResponse[];
->>>>>>> be2ab4d2
       try {
         const cleanedResponse = response
           .trim()
           .replace(/^```json\s*/, '')
           .replace(/\s*```$/, '');
-<<<<<<< HEAD
-        analyses = JSON.parse(cleanedResponse);
-=======
- copilot/fix-fc6013a0-f0af-4bf8-8e3a-7743fb843179
-
-        analyses = JSON.parse(cleanedResponse) as ClaudeReviewerResponse[];
-
         const parsed = JSON.parse(cleanedResponse) as unknown;
-
         if (!Array.isArray(parsed)) {
           throw new Error('Expected array response from Claude API');
         }
-
         analyses = parsed as ClaudeReviewerResponse[];
- main
->>>>>>> be2ab4d2
       } catch (parseError) {
         console.error('JSON parsing failed for reviewer alignment:', parseError);
         throw new Error('Invalid JSON response from Claude API');
@@ -463,7 +354,6 @@
         .filter((analysis) => analysis.alignmentScore > 25) // Filter low-relevance items
         .map((analysis, index) => {
           const diffItem = diffs.find((d) => d.id === analysis.diffId);
-
           return {
             analysisId: generateId('claude-rev'),
             diffId: analysis.diffId || `rev-${index}`,
