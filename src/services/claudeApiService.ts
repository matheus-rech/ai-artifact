--- conflicted
+++ resolved
@@ -93,26 +93,26 @@
   private initializeAPI(): void {
     const apiKey = process.env['ANTHROPIC_API_KEY'];
 
-<<<<<<< HEAD
+ copilot/fix-de6054fd-2fa5-455a-9ae6-5deafea88d4d
     if (apiKey) {
-=======
+
     // Never bundle the Claude API key in client-side code. Only instantiate the SDK
     // when running on the server.
     const isBrowser = typeof window !== 'undefined';
 
     if (apiKey && !isBrowser) {
       // Server-side execution – safe to create the SDK client.
->>>>>>> d3747744
+ main
       this.anthropic = new Anthropic({
         apiKey,
         dangerouslyAllowBrowser: process.env['NEXT_PUBLIC_ALLOW_BROWSER'] === 'true', // Controlled via environment variable
       });
-<<<<<<< HEAD
+ copilot/fix-de6054fd-2fa5-455a-9ae6-5deafea88d4d
     } else if (typeof window !== 'undefined' && window.claude) {
-=======
+
     } else if (isBrowser && 'claude' in window) {
       // Client-side fallback (e.g. window.claude injected for demos).
->>>>>>> d3747744
+ main
       this.fallbackToWindowClaude = true;
     } else {
       console.warn('No Claude API configuration found. Falling back to heuristic analysis.');
@@ -181,11 +181,11 @@
             return response.content[0].text;
           }
           throw new Error('Invalid response format');
-<<<<<<< HEAD
+ copilot/fix-de6054fd-2fa5-455a-9ae6-5deafea88d4d
         } else if (this.fallbackToWindowClaude && typeof window !== 'undefined' && window.claude) {
-=======
+
         } else if (this.fallbackToWindowClaude && window.claude) {
->>>>>>> d3747744
+ main
           // Use window.claude for artifacts
           const response = await Promise.race([
             window.claude.complete(request.prompt),
@@ -284,7 +284,7 @@
           .trim()
           .replace(/^```json\s*/, '')
           .replace(/\s*```$/, '');
-<<<<<<< HEAD
+ copilot/fix-de6054fd-2fa5-455a-9ae6-5deafea88d4d
         const parsed = JSON.parse(cleanedResponse) as unknown;
 
         if (!Array.isArray(parsed)) {
@@ -295,12 +295,12 @@
       } catch (parseError) {
         console.error('JSON parsing failed:', parseError);
         console.warn('Raw response:', response);
-=======
+
         analyses = JSON.parse(cleanedResponse) as ClaudeAnalysisResponse[];
       } catch (parseError) {
         console.error('JSON parsing failed:', parseError);
         console.error('Raw response:', response);
->>>>>>> d3747744
+ main
         throw new Error('Invalid JSON response from Claude API');
       }
 
@@ -402,7 +402,7 @@
           .trim()
           .replace(/^```json\s*/, '')
           .replace(/\s*```$/, '');
-<<<<<<< HEAD
+ copilot/fix-de6054fd-2fa5-455a-9ae6-5deafea88d4d
         const parsed = JSON.parse(cleanedResponse) as unknown;
 
         if (!Array.isArray(parsed)) {
@@ -410,20 +410,19 @@
         }
 
         analyses = parsed as ClaudeReviewerResponse[];
-=======
+
         analyses = JSON.parse(cleanedResponse) as ClaudeReviewerResponse[];
->>>>>>> d3747744
+ main
       } catch (parseError) {
         console.error('JSON parsing failed for reviewer alignment:', parseError);
         throw new Error('Invalid JSON response from Claude API');
       }
 
       return analyses
-<<<<<<< HEAD
+ copilot/fix-de6054fd-2fa5-455a-9ae6-5deafea88d4d
         .filter((analysis) => (analysis.alignmentScore || 0) > 25) // Filter low-relevance items
-=======
-        .filter((analysis) => analysis.alignmentScore > 25) // Filter low-relevance items
->>>>>>> d3747744
+
+        .filter((analysis) => analysis.alignmentScore > 25) // Filter low-relevance items main
         .map((analysis, index) => {
           const diffItem = diffs.find((d) => d.id === analysis.diffId);
 
