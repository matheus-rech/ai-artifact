interface ProcessEnv {
  ANTHROPIC_API_KEY?: string;
  NEXT_PUBLIC_ALLOW_BROWSER?: string;
  NEXT_PUBLIC_MAX_RETRIES?: string;
  NEXT_PUBLIC_API_TIMEOUT?: string;
}

// Ensure process is available in browser environments
declare const process: {
  env: ProcessEnv;
};

import Anthropic from '@anthropic-ai/sdk';
import type {
  DiffItem,
  AnalysisItem,
  ClaudeAPIRequest,
  ManuscriptSection,
  Assessment,
  Priority,
} from '@/types';
import { generateId } from '@/utils';

interface ClaudeAnalysisResponse {
  diffId: string;
  section: string;
  priority: string;
  assessment: string;
  comment: string;
  reviewerPoint: string;
  confidence: number;
}

interface ClaudeReviewerResponse extends ClaudeAnalysisResponse {
  alignmentScore: number;
}

interface WindowClaude {
  complete: (prompt: string) => Promise<string>;
}

declare global {
  interface Window {
    claude?: WindowClaude;
  }
}

/**
 * Production-ready Claude API service with comprehensive error handling
 */
export class ClaudeAPIService {
  private static readonly DEFAULT_MAX_RETRIES = 3;
  private static readonly DEFAULT_API_TIMEOUT = 30_000;

  private anthropic: Anthropic | null = null;
  private fallbackToWindowClaude = false;

  constructor() {
    this.initializeAPI();
  }

  private initializeAPI(): void {
    const apiKey = process.env['ANTHROPIC_API_KEY'];
<<<<<<< HEAD

    if (apiKey) {
      this.anthropic = new Anthropic({
        apiKey,
        dangerouslyAllowBrowser: process.env['NEXT_PUBLIC_ALLOW_BROWSER'] === 'true', // Controlled via environment variable
      });
    } else if (typeof window !== 'undefined' && 'claude' in window) {
=======
    const isBrowser = typeof window !== 'undefined';

    if (apiKey && !isBrowser) {
      // Server-side execution – safe to create the SDK client.
      this.anthropic = new Anthropic({ apiKey });
    } else if (isBrowser && typeof window !== 'undefined' && window.claude) {
      // Client-side fallback (e.g. window.claude injected for demos).
>>>>>>> c4fd5e5d
      this.fallbackToWindowClaude = true;
    } else {
      console.warn('No Claude API configuration found. Falling back to heuristic analysis.');
    }
  }

  /**
   * Send a request to Claude API with retry logic
   */
  private async sendRequest(request: ClaudeAPIRequest): Promise<string> {
    const envRetriesRaw = process.env['NEXT_PUBLIC_MAX_RETRIES'];
    const envTimeoutRaw = process.env['NEXT_PUBLIC_API_TIMEOUT'];
    const envRetries = Number(envRetriesRaw);
    const envTimeout = Number(envTimeoutRaw);

    let maxRetries: number;
    if (envRetriesRaw !== undefined && (!Number.isFinite(envRetries) || envRetries <= 0)) {
      console.warn(
        `[claudeApiService] Invalid NEXT_PUBLIC_MAX_RETRIES value "${envRetriesRaw}" – using default ${ClaudeAPIService.DEFAULT_MAX_RETRIES}`
      );
      maxRetries = ClaudeAPIService.DEFAULT_MAX_RETRIES;
    } else {
      maxRetries =
        Number.isFinite(envRetries) && envRetries > 0
          ? envRetries
          : ClaudeAPIService.DEFAULT_MAX_RETRIES;
    }

    let timeout: number;
    if (envTimeoutRaw !== undefined && (!Number.isFinite(envTimeout) || envTimeout <= 0)) {
      console.warn(
        `[claudeApiService] Invalid NEXT_PUBLIC_API_TIMEOUT value "${envTimeoutRaw}" – using default ${ClaudeAPIService.DEFAULT_API_TIMEOUT}`
      );
      timeout = ClaudeAPIService.DEFAULT_API_TIMEOUT;
    } else {
      timeout =
        Number.isFinite(envTimeout) && envTimeout > 0
          ? envTimeout
          : ClaudeAPIService.DEFAULT_API_TIMEOUT;
    }

    for (let attempt = 1; attempt <= maxRetries; attempt++) {
      try {
        if (this.anthropic && typeof window === 'undefined') {
          // Use Anthropic SDK on the server
          // Note: The actual SDK call should be implemented here if you want to call Anthropic directly server-side.
          throw new Error('Direct Anthropic SDK calls not implemented in this method. Use a backend endpoint instead.');
        } else if (this.fallbackToWindowClaude && typeof window !== 'undefined' && window.claude) {
          // Use window.claude in the browser (for demos)
          const response = await Promise.race([
<<<<<<< HEAD
            this.anthropic.messages.create({
              model: 'claude-3-sonnet-20240229',
              max_tokens: request.maxTokens || 4000,
              temperature: request.temperature || 0.3,
              messages: [
                {
                  role: 'user',
                  content: request.prompt,
                },
              ],
            }),
=======
            window.claude.complete(request.prompt),
>>>>>>> c4fd5e5d
            new Promise<never>((_, reject) =>
              setTimeout(() => reject(new Error('Request timeout')), timeout)
            ),
          ]);
          return response;
        } else if (typeof window !== 'undefined') {
          // In browser, call the backend API endpoint
          const response = await fetch('/api/claude', {
            method: 'POST',
            headers: {
              'Content-Type': 'application/json',
            },
            body: JSON.stringify(request),
          });

          if (!response.ok) {
            const errorData = await response.json();
            throw new Error(`API error: ${errorData.error || response.statusText}`);
          }
<<<<<<< HEAD
          throw new Error('Invalid response format');
        } else if (this.fallbackToWindowClaude) {
          // Use window.claude for artifacts
          const response = await Promise.race([
            (window as any).claude.complete(request.prompt),
            new Promise<never>((_, reject) =>
              setTimeout(() => reject(new Error('Request timeout')), timeout)
            ),
          ]);

          return response;
=======

          const data = await response.json();
          return data.content;
>>>>>>> c4fd5e5d
        } else {
          throw new Error('Claude API not available');
        }
      } catch (error) {
        console.error(`Claude API attempt ${attempt} failed:`, error);

        if (attempt === maxRetries) {
          throw new Error(
<<<<<<< HEAD
            `Claude API failed after ${maxRetries} attempts: ${error instanceof Error ? error.message : 'Unknown error'}`
=======
            `Claude API failed after ${maxRetries} attempts: ${
              error instanceof Error ? error.message : 'Unknown error'
            }`
>>>>>>> c4fd5e5d
          );
        }

        // Exponential backoff
        await new Promise((resolve) => setTimeout(resolve, Math.pow(2, attempt) * 1000));
      }
    }

    throw new Error('Unexpected error in Claude API request');
  }

  /**
   * Analyze diff segmentation with enhanced prompting
   */
  async analyzeDiffSegmentation(diffs: DiffItem[]): Promise<AnalysisItem[]> {
    if (!diffs || diffs.length === 0) {
      throw new Error('No diffs provided for analysis');
    }

    if (diffs.length > 100) {
      console.warn(
        `Large number of diffs (${diffs.length}). Consider chunking for better performance.`
      );
    }

    const prompt = `You are a senior manuscript editor with expertise in academic writing and journal standards. 

TASK: Analyze the following ${diffs.length} text changes in an academic manuscript revision and provide structured insights.

CHANGES TO ANALYZE:
${diffs
  .map(
    (d, i) => `
Change ${i + 1} (ID: ${d.id}):
- Type: ${d.type}
- Text: "${d.text}"
- Confidence: ${d.confidence?.toFixed(2) || 'N/A'}
- Context: ${d.context || 'No context available'}
- Position: Original ${d.originalPos}, Revised ${d.revisedPos}
`
  )
  .join('\n')}

ANALYSIS REQUIREMENTS:
For each change, determine:
1. SECTION: Which manuscript section (Abstract, Introduction, Literature Review, Methods, Results, Discussion, Conclusion, References, Appendix, or Body)
2. PRIORITY: Impact level (high=major content changes, medium=moderate improvements, low=minor edits)
3. ASSESSMENT: Quality evaluation (positive=improves clarity/accuracy, negative=unclear/problematic, neutral=minor change)
4. COMMENT: Specific editorial assessment (2-3 sentences explaining the change's impact)
5. REVIEWER_INSIGHT: How this change addresses common reviewer concerns or manuscript standards

RESPOND WITH VALID JSON ONLY:
[
  {
    "diffId": "exact_change_id_from_above",
    "section": "section_name",
    "priority": "high|medium|low",
    "assessment": "positive|negative|neutral",
    "comment": "detailed editorial assessment of this specific change",
    "reviewerPoint": "how this addresses manuscript quality or reviewer expectations",
    "confidence": 0.85
  }
]

CRITICAL: Return ONLY the JSON array. No markdown, no explanations, no additional text.`;

    try {
      const startTime = Date.now();
      const response = await this.sendRequest({ prompt });
      const analysisTime = Date.now() - startTime;

<<<<<<< HEAD
      console.log(`Claude API analysis completed in ${analysisTime}ms`);
=======
      console.warn(`Claude API analysis completed in ${analysisTime}ms`);
>>>>>>> c4fd5e5d

      // Robust JSON parsing with validation
      let analyses: ClaudeAnalysisResponse[];
      try {
        const cleanedResponse = response
          .trim()
          .replace(/^```json\s*/, '')
          .replace(/\s*```$/, '');
<<<<<<< HEAD
        analyses = JSON.parse(cleanedResponse);
=======
        const parsed = JSON.parse(cleanedResponse) as unknown;
        if (!Array.isArray(parsed)) {
          throw new Error('Expected array response from Claude API');
        }
        analyses = parsed as ClaudeAnalysisResponse[];
>>>>>>> c4fd5e5d
      } catch (parseError) {
        console.error('JSON parsing failed:', parseError);
        console.error('Raw response:', response);
        throw new Error('Invalid JSON response from Claude API');
      }

      // Validate and enhance each analysis
      return analyses.map((analysis, index) => {
        const diffItem = diffs.find((d) => d.id === analysis.diffId) || diffs[index];
<<<<<<< HEAD

=======
>>>>>>> c4fd5e5d
        return {
          analysisId: generateId('claude-seg'),
          diffId: analysis.diffId || diffItem?.id || `unknown-${index}`,
          section: this.validateSection(analysis.section),
          changeType: diffItem?.type || 'unknown',
          reviewerPoint: analysis.reviewerPoint || 'Analysis completed',
          assessment: this.validateAssessment(analysis.assessment),
          comment: analysis.comment || 'Change analyzed',
          relatedText: (diffItem?.text || '').slice(0, 60),
          priority: this.validatePriority(analysis.priority),
          confidence: Math.min(Math.max(analysis.confidence || 0.5, 0), 1),
          timestamp: new Date().toISOString(),
        };
      });
    } catch (error) {
      console.error('Claude API segmentation error:', error);
      throw new Error(
        `Segmentation analysis failed: ${error instanceof Error ? error.message : 'Unknown error'}`
      );
    }
  }

  /**
   * Analyze reviewer alignment with enhanced context understanding
   */
  async analyzeReviewerAlignment(
    diffs: DiffItem[],
    revisionRequests: string
  ): Promise<AnalysisItem[]> {
    if (!diffs || diffs.length === 0) {
      return [];
    }

    if (!revisionRequests || revisionRequests.trim().length < 10) {
      console.warn('Revision requests are very short or empty. Analysis may be limited.');
      return [];
    }

    const prompt = `You are an expert academic reviewer analyzing how manuscript revisions address specific reviewer requests.

REVIEWER REVISION REQUESTS:
"${revisionRequests.trim()}"

AUTHOR CHANGES (${diffs.length} total):
${diffs
  .map(
    (d, i) => `
Change ${i + 1} (ID: ${d.id}):
- Type: ${d.type}
- Text: "${d.text}"
- Confidence: ${d.confidence?.toFixed(2) || 'N/A'}
- Context: ${d.context || 'Limited context'}
`
  )
  .join('\n')}

ANALYSIS TASK:
1. Identify which changes directly address the reviewer requests
2. Calculate alignment score (0-100) based on:
   - Direct keyword/topic matches
   - Conceptual relevance to requests
   - Quality of the response to concerns
3. Only include changes with alignment score > 25
4. Provide specific commentary on how each change addresses requests

RESPOND WITH VALID JSON ONLY:
[
  {
    "diffId": "exact_change_id_from_above",
    "alignmentScore": 85,
    "section": "section_name",
    "priority": "high|medium|low",
    "assessment": "positive|negative|neutral",
    "reviewerPoint": "specific request this change addresses",
    "comment": "detailed explanation of how this change responds to reviewer concerns",
    "confidence": 0.90
  }
]

CRITICAL: Return ONLY the JSON array. Include only changes with meaningful alignment (score > 25).`;

    try {
      const startTime = Date.now();
      const response = await this.sendRequest({ prompt });
      const analysisTime = Date.now() - startTime;

<<<<<<< HEAD
      console.log(`Claude reviewer alignment analysis completed in ${analysisTime}ms`);

      let analyses: any[];
=======
      console.warn(`Claude reviewer alignment analysis completed in ${analysisTime}ms`);

      let analyses: ClaudeReviewerResponse[];
>>>>>>> c4fd5e5d
      try {
        const cleanedResponse = response
          .trim()
          .replace(/^```json\s*/, '')
          .replace(/\s*```$/, '');
<<<<<<< HEAD
        analyses = JSON.parse(cleanedResponse);
=======
        const parsed = JSON.parse(cleanedResponse) as unknown;
        if (!Array.isArray(parsed)) {
          throw new Error('Expected array response from Claude API');
        }
        analyses = parsed as ClaudeReviewerResponse[];
>>>>>>> c4fd5e5d
      } catch (parseError) {
        console.error('JSON parsing failed for reviewer alignment:', parseError);
        throw new Error('Invalid JSON response from Claude API');
      }

      return analyses
        .filter((analysis) => analysis.alignmentScore > 25) // Filter low-relevance items
        .map((analysis, index) => {
          const diffItem = diffs.find((d) => d.id === analysis.diffId);
<<<<<<< HEAD

=======
>>>>>>> c4fd5e5d
          return {
            analysisId: generateId('claude-rev'),
            diffId: analysis.diffId || `rev-${index}`,
            section: this.validateSection(analysis.section),
            changeType: diffItem?.type || 'unknown',
            reviewerPoint: analysis.reviewerPoint || 'Addresses reviewer concerns',
            assessment: this.validateAssessment(analysis.assessment),
            comment: analysis.comment || 'Responds to reviewer feedback',
            relatedText: (diffItem?.text || '').slice(0, 60),
            priority: this.validatePriority(analysis.priority),
            confidence: Math.min(Math.max(analysis.confidence || 0.7, 0), 1),
            timestamp: new Date().toISOString(),
          };
        });
    } catch (error) {
      console.error('Claude API reviewer alignment error:', error);
      throw new Error(
        `Reviewer alignment analysis failed: ${error instanceof Error ? error.message : 'Unknown error'}`
      );
    }
  }

  /**
   * Validation helpers
   */
  private validateSection(section: string): ManuscriptSection {
    const validSections: ManuscriptSection[] = [
      'Abstract',
      'Introduction',
      'Literature Review',
      'Methods',
      'Methodology',
      'Results',
      'Discussion',
      'Conclusion',
      'References',
      'Appendix',
      'Body',
    ];
    return validSections.includes(section as ManuscriptSection)
      ? (section as ManuscriptSection)
      : 'Body';
  }

  private validateAssessment(assessment: string): Assessment {
    const valid: Assessment[] = ['positive', 'negative', 'neutral'];
    return valid.includes(assessment as Assessment) ? (assessment as Assessment) : 'neutral';
  }

  private validatePriority(priority: string): Priority {
    const valid: Priority[] = ['high', 'medium', 'low'];
    return valid.includes(priority as Priority) ? (priority as Priority) : 'medium';
  }

  /**
   * Check if Claude API is available
   */
  isAvailable(): boolean {
    return (
      this.anthropic !== null ||
      (this.fallbackToWindowClaude && typeof window !== 'undefined' && Boolean(window.claude))
    );
  }

  /**
   * Get API status information
   */
  getStatus(): { available: boolean; method: string } {
    if (this.anthropic) {
      return { available: true, method: 'Anthropic SDK' };
    } else if (this.fallbackToWindowClaude) {
      return { available: true, method: 'Window Claude' };
    } else {
      return { available: false, method: 'None' };
    }
  }
}<|MERGE_RESOLUTION|>--- conflicted
+++ resolved
@@ -61,7 +61,7 @@
 
   private initializeAPI(): void {
     const apiKey = process.env['ANTHROPIC_API_KEY'];
-<<<<<<< HEAD
+ devin/1751845727-add-env-example
 
     if (apiKey) {
       this.anthropic = new Anthropic({
@@ -69,7 +69,7 @@
         dangerouslyAllowBrowser: process.env['NEXT_PUBLIC_ALLOW_BROWSER'] === 'true', // Controlled via environment variable
       });
     } else if (typeof window !== 'undefined' && 'claude' in window) {
-=======
+
     const isBrowser = typeof window !== 'undefined';
 
     if (apiKey && !isBrowser) {
@@ -77,7 +77,7 @@
       this.anthropic = new Anthropic({ apiKey });
     } else if (isBrowser && typeof window !== 'undefined' && window.claude) {
       // Client-side fallback (e.g. window.claude injected for demos).
->>>>>>> c4fd5e5d
+ main
       this.fallbackToWindowClaude = true;
     } else {
       console.warn('No Claude API configuration found. Falling back to heuristic analysis.');
@@ -128,7 +128,7 @@
         } else if (this.fallbackToWindowClaude && typeof window !== 'undefined' && window.claude) {
           // Use window.claude in the browser (for demos)
           const response = await Promise.race([
-<<<<<<< HEAD
+ devin/1751845727-add-env-example
             this.anthropic.messages.create({
               model: 'claude-3-sonnet-20240229',
               max_tokens: request.maxTokens || 4000,
@@ -140,9 +140,9 @@
                 },
               ],
             }),
-=======
+
             window.claude.complete(request.prompt),
->>>>>>> c4fd5e5d
+ main
             new Promise<never>((_, reject) =>
               setTimeout(() => reject(new Error('Request timeout')), timeout)
             ),
@@ -162,7 +162,7 @@
             const errorData = await response.json();
             throw new Error(`API error: ${errorData.error || response.statusText}`);
           }
-<<<<<<< HEAD
+ devin/1751845727-add-env-example
           throw new Error('Invalid response format');
         } else if (this.fallbackToWindowClaude) {
           // Use window.claude for artifacts
@@ -174,11 +174,11 @@
           ]);
 
           return response;
-=======
+
 
           const data = await response.json();
           return data.content;
->>>>>>> c4fd5e5d
+ main
         } else {
           throw new Error('Claude API not available');
         }
@@ -187,13 +187,13 @@
 
         if (attempt === maxRetries) {
           throw new Error(
-<<<<<<< HEAD
+ devin/1751845727-add-env-example
             `Claude API failed after ${maxRetries} attempts: ${error instanceof Error ? error.message : 'Unknown error'}`
-=======
+
             `Claude API failed after ${maxRetries} attempts: ${
               error instanceof Error ? error.message : 'Unknown error'
             }`
->>>>>>> c4fd5e5d
+ main
           );
         }
 
@@ -265,11 +265,11 @@
       const response = await this.sendRequest({ prompt });
       const analysisTime = Date.now() - startTime;
 
-<<<<<<< HEAD
+ devin/1751845727-add-env-example
       console.log(`Claude API analysis completed in ${analysisTime}ms`);
-=======
+
       console.warn(`Claude API analysis completed in ${analysisTime}ms`);
->>>>>>> c4fd5e5d
+ main
 
       // Robust JSON parsing with validation
       let analyses: ClaudeAnalysisResponse[];
@@ -278,15 +278,15 @@
           .trim()
           .replace(/^```json\s*/, '')
           .replace(/\s*```$/, '');
-<<<<<<< HEAD
+ devin/1751845727-add-env-example
         analyses = JSON.parse(cleanedResponse);
-=======
+
         const parsed = JSON.parse(cleanedResponse) as unknown;
         if (!Array.isArray(parsed)) {
           throw new Error('Expected array response from Claude API');
         }
         analyses = parsed as ClaudeAnalysisResponse[];
->>>>>>> c4fd5e5d
+ main
       } catch (parseError) {
         console.error('JSON parsing failed:', parseError);
         console.error('Raw response:', response);
@@ -296,10 +296,10 @@
       // Validate and enhance each analysis
       return analyses.map((analysis, index) => {
         const diffItem = diffs.find((d) => d.id === analysis.diffId) || diffs[index];
-<<<<<<< HEAD
-
-=======
->>>>>>> c4fd5e5d
+ devin/1751845727-add-env-example
+
+
+ main
         return {
           analysisId: generateId('claude-seg'),
           diffId: analysis.diffId || diffItem?.id || `unknown-${index}`,
@@ -386,29 +386,29 @@
       const response = await this.sendRequest({ prompt });
       const analysisTime = Date.now() - startTime;
 
-<<<<<<< HEAD
+ devin/1751845727-add-env-example
       console.log(`Claude reviewer alignment analysis completed in ${analysisTime}ms`);
 
       let analyses: any[];
-=======
+
       console.warn(`Claude reviewer alignment analysis completed in ${analysisTime}ms`);
 
       let analyses: ClaudeReviewerResponse[];
->>>>>>> c4fd5e5d
+ main
       try {
         const cleanedResponse = response
           .trim()
           .replace(/^```json\s*/, '')
           .replace(/\s*```$/, '');
-<<<<<<< HEAD
+ devin/1751845727-add-env-example
         analyses = JSON.parse(cleanedResponse);
-=======
+
         const parsed = JSON.parse(cleanedResponse) as unknown;
         if (!Array.isArray(parsed)) {
           throw new Error('Expected array response from Claude API');
         }
         analyses = parsed as ClaudeReviewerResponse[];
->>>>>>> c4fd5e5d
+ main
       } catch (parseError) {
         console.error('JSON parsing failed for reviewer alignment:', parseError);
         throw new Error('Invalid JSON response from Claude API');
@@ -418,10 +418,10 @@
         .filter((analysis) => analysis.alignmentScore > 25) // Filter low-relevance items
         .map((analysis, index) => {
           const diffItem = diffs.find((d) => d.id === analysis.diffId);
-<<<<<<< HEAD
-
-=======
->>>>>>> c4fd5e5d
+ devin/1751845727-add-env-example
+
+
+ main
           return {
             analysisId: generateId('claude-rev'),
             diffId: analysis.diffId || `rev-${index}`,
