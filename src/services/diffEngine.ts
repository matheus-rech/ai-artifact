import type { DiffItem, ValidationResult } from '@/types';

/**
 * Production-ready diff engine optimized for academic manuscript analysis
 * Uses Longest Common Subsequence (LCS) algorithm for accurate text comparison
 */
export class DiffEngine {
  private static readonly MAX_TEXT_LENGTH = 1000000; // 1MB limit
  private static readonly MIN_DIFF_LENGTH = 3; // Minimum meaningful diff length

  /**
   * Enhanced text preprocessing for academic content
   */
  private preprocessText(text: string): string {
    return text
      .trim()
      .replace(/\r\n/g, '\n') // Normalize line endings
      .replace(/\s+/g, ' ') // Normalize whitespace
      .replace(/[^\w\s\.\!\?\,\;\:\-\(\)]/g, '') // Remove special chars that might interfere
      .toLowerCase(); // Case-insensitive comparison
  }

  /**
   * Advanced sentence tokenization for academic papers
   */
  private tokenizeSentences(text: string): string[] {
    // Academic paper sentence boundaries (enhanced for scientific text)
    const sentenceRegex =
      /(?<=[.!?])\s+(?=[A-Z])|(?<=\w\.)\s+(?=[A-Z][a-z])|(?<=[0-9]\.)\s+(?=[A-Z])/g;

    return text
      .split(sentenceRegex)
      .map((s) => s.trim())
      .filter((s) => s.length >= DiffEngine.MIN_DIFF_LENGTH)
      .filter((s) => !this.isBoilerplate(s));
  }

  /**
   * Detect and filter boilerplate text
   */
  private isBoilerplate(text: string): boolean {
    const boilerplatePatterns = [
      /^(figure|table|equation|reference)\s*\d+/i,
      /^(see|cf\.|e\.g\.|i\.e\.)/i,
      /^\d+$/,
      /^[a-z]$/i,
    ];
    return boilerplatePatterns.some((pattern) => pattern.test(text.trim()));
  }

  /**
   * Generate word-level diffs with context
   */
  generateWordDiffs(original: string, revised: string): DiffItem[] {
    const preprocessedOrig = this.preprocessText(original);
    const preprocessedRev = this.preprocessText(revised);

    const origWords = preprocessedOrig.split(/(\s+)/);
    const revWords = preprocessedRev.split(/(\s+)/);

    return this.computeLCS(origWords, revWords, 'word');
  }

  /**
   * Generate sentence-level diffs with context
   */
  generateSentenceDiffs(original: string, revised: string): DiffItem[] {
    const origSentences = this.tokenizeSentences(original);
    const revSentences = this.tokenizeSentences(revised);

    return this.computeLCS(origSentences, revSentences, 'sentence');
  }

  /**
   * Production LCS (Longest Common Subsequence) implementation
   */
  private computeLCS(arr1: string[], arr2: string[], type: 'word' | 'sentence'): DiffItem[] {
    const m = arr1.length;
    const n = arr2.length;

    // Dynamic programming table
<<<<<<< HEAD
    const dp: number[][] = [];
    for (let i = 0; i <= m; i++) {
      dp[i] = new Array(n + 1).fill(0) as number[];
    }
=======
    const dp: number[][] = Array(m + 1)
      .fill(null)
      .map(() => Array(n + 1).fill(0));
>>>>>>> c4fd5e5d

    // Build LCS table
    for (let i = 1; i <= m; i++) {
      for (let j = 1; j <= n; j++) {
        if (this.isSimilar(arr1[i - 1]!, arr2[j - 1]!)) {
          dp[i]![j] = dp[i - 1]![j - 1]! + 1;
        } else {
          dp[i]![j] = Math.max(dp[i - 1]![j]!, dp[i]![j - 1]!);
        }
      }
    }

    // Backtrack to find differences
    const diffs: DiffItem[] = [];
    let i = m,
      j = n,
      diffId = 0;
    let originalPos = 0,
      revisedPos = 0;

    while (i > 0 || j > 0) {
      if (i > 0 && j > 0 && this.isSimilar(arr1[i - 1]!, arr2[j - 1]!)) {
        // Equal - no diff needed unless we want to track context
        originalPos += arr1[i - 1]!.length;
        revisedPos += arr2[j - 1]!.length;
        i--;
        j--;
      } else if (i > 0 && (j === 0 || dp[i - 1]![j]! >= dp[i]![j - 1]!)) {
        // Deletion
        const text = arr1[i - 1]!;
        if (text.trim().length >= DiffEngine.MIN_DIFF_LENGTH) {
          diffs.unshift({
            id: `${type}-del-${diffId++}`,
            text: text.trim(),
            originalPos,
            revisedPos,
            type: 'deletion',
            confidence: this.calculateConfidence(text, type),
            context: this.getContext(arr1, i - 1, 2),
          });
        }
        originalPos += text.length;
        i--;
      } else {
        // Addition
        const text = arr2[j - 1]!;
        if (text.trim().length >= DiffEngine.MIN_DIFF_LENGTH) {
          diffs.unshift({
            id: `${type}-add-${diffId++}`,
            text: text.trim(),
            originalPos,
            revisedPos,
            type: 'addition',
            confidence: this.calculateConfidence(text, type),
            context: this.getContext(arr2, j - 1, 2),
          });
        }
        revisedPos += text.length;
        j--;
      }
    }

    return diffs;
  }

  /**
   * Semantic similarity check for academic text
   */
  private isSimilar(str1: string, str2: string): boolean {
    if (str1 === str2) return true;

    // Handle whitespace-only differences
    if (str1.trim() === str2.trim()) return true;

    // Semantic similarity for academic text
    const words1 = str1.toLowerCase().split(/\s+/);
    const words2 = str2.toLowerCase().split(/\s+/);

    if (words1.length !== words2.length) return false;

    // Allow for minor variations (typos, punctuation)
    const similarity =
      words1.reduce((acc, word, idx) => {
        const otherWord = words2[idx]!;
        if (word === otherWord) return acc + 1;
        if (this.isTypo(word, otherWord)) return acc + 0.8;
        return acc;
      }, 0) / words1.length;

    return similarity > 0.85; // 85% similarity threshold
  }

  /**
   * Simple typo detection using Levenshtein distance
   */
  private isTypo(word1: string, word2: string): boolean {
    if (Math.abs(word1.length - word2.length) > 2) return false;

    // Levenshtein distance for small words
    if (word1.length <= 6 && word2.length <= 6) {
      return this.levenshteinDistance(word1, word2) <= 1;
    }

    return false;
  }

  /**
   * Levenshtein distance implementation
   */
  private levenshteinDistance(str1: string, str2: string): number {
<<<<<<< HEAD
    const matrix: (number | null)[][] = [];
    for (let i = 0; i <= str2.length; i++) {
      matrix[i] = new Array(str1.length + 1).fill(null) as (number | null)[];
    }

    for (let i = 0; i <= str1.length; i++) (matrix[0] as number[])[i] = i;
    for (let j = 0; j <= str2.length; j++) (matrix[j] as number[])[0] = j;
=======
    const matrix = Array(str2.length + 1)
      .fill(null)
      .map(() => Array(str1.length + 1).fill(null));

    for (let i = 0; i <= str1.length; i++) matrix[0]![i] = i;
    for (let j = 0; j <= str2.length; j++) matrix[j]![0] = j;
>>>>>>> c4fd5e5d

    for (let j = 1; j <= str2.length; j++) {
      for (let i = 1; i <= str1.length; i++) {
        const indicator = str1[i - 1] === str2[j - 1] ? 0 : 1;
<<<<<<< HEAD
        (matrix[j] as number[])[i] = Math.min(
          ((matrix[j] as number[])[i - 1] as number) + 1, // deletion
          ((matrix[j - 1] as number[])[i] as number) + 1, // insertion
          ((matrix[j - 1] as number[])[i - 1] as number) + indicator // substitution
        );
      }
    }

    return (matrix[str2.length] as number[])[str1.length] as number;
=======
        matrix[j]![i] = Math.min(
          matrix[j]![i - 1]! + 1, // deletion
          matrix[j - 1]![i]! + 1, // insertion
          matrix[j - 1]![i - 1]! + indicator // substitution
        );
      }
    }

    return matrix[str2.length]![str1.length]!;
>>>>>>> c4fd5e5d
  }

  /**
   * Calculate confidence score for diffs
   */
  private calculateConfidence(text: string, type: 'word' | 'sentence'): number {
    let confidence = 0.5; // Base confidence

    // Length factor
    if (type === 'sentence' && text.length > 50) confidence += 0.2;
    if (type === 'word' && text.length > 10) confidence += 0.1;

    // Academic keywords boost confidence
    const academicKeywords = [
      'hypothesis',
      'methodology',
      'analysis',
      'conclusion',
      'significant',
      'data',
      'results',
      'discussion',
      'literature',
      'research',
    ];

    const lowerText = text.toLowerCase();
    const keywordMatches = academicKeywords.filter((keyword) => lowerText.includes(keyword)).length;
    confidence += Math.min(keywordMatches * 0.1, 0.3);

    return Math.min(confidence, 1.0);
  }

  /**
   * Get surrounding context for a diff
   */
  private getContext(arr: string[], index: number, contextSize: number): string {
    const start = Math.max(0, index - contextSize);
    const end = Math.min(arr.length, index + contextSize + 1);
    return arr.slice(start, end).join(' ').trim();
  }

  /**
   * Validate input text before processing
   */
  validateInput(text: string): ValidationResult {
    const errors: string[] = [];
    const warnings: string[] = [];

    if (!text || text.trim().length === 0) {
      errors.push('Text cannot be empty');
    }

    if (text.length > DiffEngine.MAX_TEXT_LENGTH) {
      errors.push(`Text too long (${text.length} chars). Maximum: ${DiffEngine.MAX_TEXT_LENGTH}`);
    }

    if (text.length < 50) {
      warnings.push('Text is very short. Analysis may be limited.');
    }

    // Check for academic content indicators
    const academicIndicators = [
      'abstract',
      'introduction',
      'methodology',
      'results',
      'discussion',
      'conclusion',
      'references',
      'figure',
      'table',
      'hypothesis',
      'data',
    ];

    const hasAcademicContent = academicIndicators.some((indicator) =>
      text.toLowerCase().includes(indicator)
    );

    if (!hasAcademicContent) {
      warnings.push('Text may not be academic content. Analysis optimized for research papers.');
    }

    return {
      isValid: errors.length === 0,
      errors,
      warnings,
    };
  }
}<|MERGE_RESOLUTION|>--- conflicted
+++ resolved
@@ -79,16 +79,9 @@
     const n = arr2.length;
 
     // Dynamic programming table
-<<<<<<< HEAD
-    const dp: number[][] = [];
-    for (let i = 0; i <= m; i++) {
-      dp[i] = new Array(n + 1).fill(0) as number[];
-    }
-=======
     const dp: number[][] = Array(m + 1)
       .fill(null)
       .map(() => Array(n + 1).fill(0));
->>>>>>> c4fd5e5d
 
     // Build LCS table
     for (let i = 1; i <= m; i++) {
@@ -199,37 +192,16 @@
    * Levenshtein distance implementation
    */
   private levenshteinDistance(str1: string, str2: string): number {
-<<<<<<< HEAD
-    const matrix: (number | null)[][] = [];
-    for (let i = 0; i <= str2.length; i++) {
-      matrix[i] = new Array(str1.length + 1).fill(null) as (number | null)[];
-    }
-
-    for (let i = 0; i <= str1.length; i++) (matrix[0] as number[])[i] = i;
-    for (let j = 0; j <= str2.length; j++) (matrix[j] as number[])[0] = j;
-=======
     const matrix = Array(str2.length + 1)
       .fill(null)
       .map(() => Array(str1.length + 1).fill(null));
 
     for (let i = 0; i <= str1.length; i++) matrix[0]![i] = i;
     for (let j = 0; j <= str2.length; j++) matrix[j]![0] = j;
->>>>>>> c4fd5e5d
 
     for (let j = 1; j <= str2.length; j++) {
       for (let i = 1; i <= str1.length; i++) {
         const indicator = str1[i - 1] === str2[j - 1] ? 0 : 1;
-<<<<<<< HEAD
-        (matrix[j] as number[])[i] = Math.min(
-          ((matrix[j] as number[])[i - 1] as number) + 1, // deletion
-          ((matrix[j - 1] as number[])[i] as number) + 1, // insertion
-          ((matrix[j - 1] as number[])[i - 1] as number) + indicator // substitution
-        );
-      }
-    }
-
-    return (matrix[str2.length] as number[])[str1.length] as number;
-=======
         matrix[j]![i] = Math.min(
           matrix[j]![i - 1]! + 1, // deletion
           matrix[j - 1]![i]! + 1, // insertion
@@ -239,7 +211,6 @@
     }
 
     return matrix[str2.length]![str1.length]!;
->>>>>>> c4fd5e5d
   }
 
   /**
