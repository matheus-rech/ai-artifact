--- conflicted
+++ resolved
@@ -1,9 +1,3 @@
-<<<<<<< HEAD
-import DiffMatchPatch from 'diff-match-patch';
-import type { DiffItem, ValidationResult } from '../types';
-
-export class DiffMatchPatchEngine {
-=======
 import { diff_match_patch } from 'diff-match-patch';
  devin/1751849069-add-diff-engine-toggle
 import type { DiffItem } from '../types';
@@ -89,13 +83,11 @@
 
 export class DiffMatchPatchEngine {
   private dmp: InstanceType<typeof diff_match_patch>;
->>>>>>> c4fd5e5d
   private static readonly MAX_TEXT_LENGTH = 1000000;
   private static readonly MIN_DIFF_LENGTH = 3;
-  private dmp: DiffMatchPatch;
 
   constructor() {
-    this.dmp = new DiffMatchPatch();
+    this.dmp = new diff_match_patch();
     this.dmp.Diff_Timeout = 1.0;
     this.dmp.Diff_EditCost = 4;
   }
@@ -110,67 +102,49 @@
   }
 
   private tokenizeSentences(text: string): string[] {
-    const sentenceRegex =
-      /(?<=[.!?])\s+(?=[A-Z])|(?<=\w\.)\s+(?=[A-Z][a-z])|(?<=[0-9]\.)\s+(?=[A-Z])/g;
-
+    const sentenceRegex = /(?<=[.!?])\s+(?=[A-Z])|(?<=\w\.)\s+(?=[A-Z][a-z])|(?<=[0-9]\.)\s+(?=[A-Z])/g;
+    
     return text
       .split(sentenceRegex)
-      .map((s) => s.trim())
-      .filter((s) => s.length >= DiffMatchPatchEngine.MIN_DIFF_LENGTH)
-      .filter((s) => !this.isBoilerplate(s));
+      .map(s => s.trim())
+      .filter(s => s.length >= DiffMatchPatchEngine.MIN_DIFF_LENGTH)
+      .filter(s => !this.isBoilerplate(s));
+  }
+
+  private tokenizeWords(text: string): string[] {
+    return text
+      .split(/\s+/)
+      .map(w => w.trim())
+      .filter(w => w.length >= DiffMatchPatchEngine.MIN_DIFF_LENGTH)
+      .filter(w => !this.isBoilerplate(w));
   }
 
   private isBoilerplate(text: string): boolean {
     const boilerplatePatterns = [
-      /^(figure|table|equation|reference)\s*\d+/i,
-      /^(see|cf\.|e\.g\.|i\.e\.)/i,
+      /^(the|and|or|but|in|on|at|to|for|of|with|by)$/i,
+      /^(figure|table|section|chapter|page|ref|cite)$/i,
       /^\d+$/,
-      /^[a-z]$/i,
+      /^[a-z]$/i
     ];
-    return boilerplatePatterns.some((pattern) => pattern.test(text.trim()));
-  }
-
-  generateWordDiffs(original: string, revised: string): DiffItem[] {
-    const preprocessedOrig = this.preprocessText(original);
-    const preprocessedRev = this.preprocessText(revised);
-
-    const origWords = preprocessedOrig.split(/(\s+)/);
-    const revWords = preprocessedRev.split(/(\s+)/);
-
-    return this.computeDiffMatchPatch(origWords, revWords, 'word');
-  }
-
-  generateSentenceDiffs(original: string, revised: string): DiffItem[] {
-    const origSentences = this.tokenizeSentences(original);
-    const revSentences = this.tokenizeSentences(revised);
-
-    return this.computeDiffMatchPatch(origSentences, revSentences, 'sentence');
-  }
-
-  private computeDiffMatchPatch(
-    arr1: string[],
-    arr2: string[],
-    type: 'word' | 'sentence'
-  ): DiffItem[] {
-    const text1 = arr1.join('');
-    const text2 = arr2.join('');
-
-    const diffs = this.dmp.diff_main(text1, text2);
-    this.dmp.diff_cleanupSemantic(diffs);
-
-    const diffItems: DiffItem[] = [];
+    
+    return boilerplatePatterns.some(pattern => pattern.test(text.trim()));
+  }
+
+  private calculateConfidence(text: string, type: 'word' | 'sentence'): number {
+    const baseConfidence = type === 'sentence' ? 0.8 : 0.6;
+    const lengthBonus = Math.min(text.length / 50, 0.2);
+    return Math.min(baseConfidence + lengthBonus, 1.0);
+  }
+
+
+  private convertDmpDiffsToItems(dmpDiffs: [number, string][], type: 'word' | 'sentence'): DiffItem[] {
+    const items: DiffItem[] = [];
     let diffId = 0;
     let originalPos = 0;
     let revisedPos = 0;
 
-    for (const [operation, text] of diffs) {
+    for (const [operation, text] of dmpDiffs) {
       if (text.trim().length < DiffMatchPatchEngine.MIN_DIFF_LENGTH) {
-<<<<<<< HEAD
-        if (operation === 0) {
-          originalPos += text.length;
-          revisedPos += text.length;
-        } else if (operation === -1) {
-=======
         continue;
       }
 
@@ -204,76 +178,16 @@
           break;
           
         case diff_match_patch.DIFF_EQUAL:
->>>>>>> c4fd5e5d
           originalPos += text.length;
-        } else if (operation === 1) {
           revisedPos += text.length;
-<<<<<<< HEAD
-        }
-        continue;
-      }
-
-      if (operation === -1) {
-        diffItems.push({
-          id: `${type}-del-${diffId++}`,
-          text: text.trim(),
-          originalPos,
-          revisedPos,
-          type: 'deletion',
-          confidence: this.calculateConfidence(text, type),
-          context: this.getContext(text, arr1),
-        });
-        originalPos += text.length;
-      } else if (operation === 1) {
-        diffItems.push({
-          id: `${type}-add-${diffId++}`,
-          text: text.trim(),
-          originalPos,
-          revisedPos,
-          type: 'addition',
-          confidence: this.calculateConfidence(text, type),
-          context: this.getContext(text, arr2),
-        });
-        revisedPos += text.length;
-      } else if (operation === 0) {
-        originalPos += text.length;
-        revisedPos += text.length;
-=======
           break;
  main
->>>>>>> c4fd5e5d
       }
     }
 
-    return diffItems;
-  }
-
-<<<<<<< HEAD
-  private calculateConfidence(text: string, type: 'word' | 'sentence'): number {
-    let confidence = 0.5;
-
-    if (type === 'sentence' && text.length > 50) confidence += 0.2;
-    if (type === 'word' && text.length > 10) confidence += 0.1;
-
-    const academicKeywords = [
-      'hypothesis',
-      'methodology',
-      'analysis',
-      'conclusion',
-      'significant',
-      'data',
-      'results',
-      'discussion',
-      'literature',
-      'research',
-    ];
-
-    const lowerText = text.toLowerCase();
-    const keywordMatches = academicKeywords.filter((keyword) => lowerText.includes(keyword)).length;
-    confidence += Math.min(keywordMatches * 0.1, 0.3);
-
-    return Math.min(confidence, 1.0);
-=======
+    return items;
+  }
+
  devin/1751849069-add-diff-engine-toggle
   private getContext(text: string, type: 'word' | 'sentence'): string {
     if (type === 'sentence') {
@@ -300,17 +214,27 @@
       console.error('Error generating word diffs:', error);
       return [];
     }
->>>>>>> c4fd5e5d
-  }
-
-  private getContext(text: string, arr: string[]): string {
-    const contextSize = 2;
-    const index = arr.findIndex((item) => item.includes(text));
-    if (index === -1) return text;
-
-    const start = Math.max(0, index - contextSize);
-    const end = Math.min(arr.length, index + contextSize + 1);
-    return arr.slice(start, end).join(' ').trim();
+  }
+
+  generateSentenceDiffs(original: string, revised: string): DiffItem[] {
+    try {
+      const processedOriginal = this.preprocessText(original);
+      const processedRevised = this.preprocessText(revised);
+      
+      const originalSentences = this.tokenizeSentences(processedOriginal);
+      const revisedSentences = this.tokenizeSentences(processedRevised);
+      
+      const originalText = originalSentences.join('\n');
+      const revisedText = revisedSentences.join('\n');
+      
+      const diffs = this.dmp.diff_main(originalText, revisedText);
+      this.dmp.diff_cleanupSemantic(diffs);
+      
+      return this.convertDmpDiffsToItems(diffs, 'sentence');
+    } catch (error) {
+      console.error('Error generating sentence diffs:', error);
+      return [];
+    }
   }
 
   validateInput(text: string): ValidationResult {
@@ -319,44 +243,30 @@
 
     if (!text || text.trim().length === 0) {
       errors.push('Text cannot be empty');
+      return { isValid: false, errors, warnings };
     }
 
     if (text.length > DiffMatchPatchEngine.MAX_TEXT_LENGTH) {
-      errors.push(
-        `Text too long (${text.length} chars). Maximum: ${DiffMatchPatchEngine.MAX_TEXT_LENGTH}`
-      );
-    }
-
-    if (text.length < 50) {
-      warnings.push('Text is very short. Analysis may be limited.');
-    }
-
-    const academicIndicators = [
-      'abstract',
-      'introduction',
-      'methodology',
-      'results',
-      'discussion',
-      'conclusion',
-      'references',
-      'figure',
-      'table',
-      'hypothesis',
-      'data',
-    ];
-
-    const hasAcademicContent = academicIndicators.some((indicator) =>
-      text.toLowerCase().includes(indicator)
-    );
-
-    if (!hasAcademicContent) {
-      warnings.push('Text may not be academic content. Analysis optimized for research papers.');
+      errors.push(`Text too long (${text.length} chars). Maximum: ${DiffMatchPatchEngine.MAX_TEXT_LENGTH}`);
+    }
+
+    if (text.trim().length < 50) {
+      warnings.push('Text is very short and may not produce meaningful analysis');
+    }
+
+    const wordCount = text.split(/\s+/).length;
+    if (wordCount < 10) {
+      warnings.push('Text has very few words and may not be suitable for analysis');
+    }
+
+    if (!/[.!?]/.test(text)) {
+      warnings.push('Text appears to lack sentence structure');
     }
 
     return {
       isValid: errors.length === 0,
       errors,
-      warnings,
+      warnings
     };
  main
   }
