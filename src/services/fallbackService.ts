import type { DiffItem, AnalysisItem, ManuscriptSection, Assessment, Priority } from '@/types';
import { generateId } from '@/utils';

/**
 * Fallback service for heuristic analysis when Claude API is unavailable
 */
export class FallbackService {
  /**
   * Heuristic diff segmentation analysis
   */
  analyzeDiffSegmentation(diffs: DiffItem[]): AnalysisItem[] {
<<<<<<< HEAD
    console.log('Using fallback segmentation analysis');
=======
    console.warn('Using fallback segmentation analysis - Claude API unavailable');
>>>>>>> be2ab4d2

    return diffs.map((d) => ({
      analysisId: generateId('fallback-seg'),
      diffId: d.id,
      section: this.inferSectionFromText(d.text, d.context),
      changeType: d.type,
      reviewerPoint: this.generateReviewerInsight(d.text, d.type),
      assessment: this.assessChangeQuality(d.text, d.type, d.confidence),
      comment: this.generateEditorialComment(d.text, d.type),
      relatedText: d.text.slice(0, 60),
      priority: this.assessPriority(d.text, d.type, d.confidence),
      confidence: d.confidence || 0.5,
      timestamp: new Date().toISOString(),
    }));
  }

  /**
   * Heuristic reviewer alignment analysis
   */
  analyzeReviewerAlignment(diffs: DiffItem[], requests: string): AnalysisItem[] {
    if (!requests) return [];

<<<<<<< HEAD
    console.log('Using fallback reviewer alignment analysis');
=======
    console.warn('Using fallback reviewer alignment analysis - Claude API unavailable');
>>>>>>> be2ab4d2

    const requestsLower = requests.toLowerCase();
    const keywords = this.extractKeywords(requestsLower);

    return diffs
      .filter((d) => this.hasAlignment(d.text.toLowerCase(), keywords))
      .map((d) => ({
        analysisId: generateId('fallback-rev'),
        diffId: d.id,
        section: this.inferSectionFromText(d.text, d.context),
        changeType: d.type,
        reviewerPoint: `Potentially addresses: ${this.findBestKeywordMatch(d.text, keywords)}`,
        assessment: 'positive' as const,
        comment: `This change may respond to reviewer concerns about ${this.extractTopicFromText(d.text)}`,
        relatedText: d.text.slice(0, 60),
        priority: 'medium' as const,
        confidence: 0.6,
        timestamp: new Date().toISOString(),
      }));
  }

  /**
   * Enhanced section inference with confidence scoring
   */
  private inferSectionFromText(text: string, _context?: string): ManuscriptSection {
    const fullText = (text + ' ' + (_context || '')).toLowerCase();

    // Academic section indicators with confidence scoring
    const sectionIndicators = [
      {
        section: 'Abstract' as ManuscriptSection,
        patterns: ['abstract', 'summary', 'overview'],
        weight: 1.0,
      },
      {
        section: 'Introduction' as ManuscriptSection,
        patterns: ['introduction', 'background', 'motivation'],
        weight: 0.9,
      },
      {
        section: 'Literature Review' as ManuscriptSection,
        patterns: ['literature', 'related work', 'previous studies'],
        weight: 0.8,
      },
      {
        section: 'Methods' as ManuscriptSection,
        patterns: ['method', 'procedure', 'approach', 'design', 'protocol'],
        weight: 0.9,
      },
      {
        section: 'Results' as ManuscriptSection,
        patterns: ['result', 'finding', 'data', 'analysis', 'outcome'],
        weight: 0.9,
      },
      {
        section: 'Discussion' as ManuscriptSection,
        patterns: ['discussion', 'interpretation', 'implication'],
        weight: 0.8,
      },
      {
        section: 'Conclusion' as ManuscriptSection,
        patterns: ['conclusion', 'summary', 'future work'],
        weight: 0.8,
      },
      {
        section: 'References' as ManuscriptSection,
        patterns: ['reference', 'citation', 'bibliography'],
        weight: 1.0,
      },
    ];

    let bestMatch = { section: 'Body' as ManuscriptSection, score: 0 };

    for (const indicator of sectionIndicators) {
      const score = indicator.patterns.reduce((acc, pattern) => {
        return acc + (fullText.includes(pattern) ? indicator.weight : 0);
      }, 0);

      if (score > bestMatch.score) {
        bestMatch = { section: indicator.section, score };
      }
    }

    return bestMatch.section;
  }

  /**
   * Generate realistic editorial insights
   */
  private generateReviewerInsight(_text: string, type: string): string {
    const insights = {
      addition: [
        'Enhances manuscript completeness',
        'Addresses potential reviewer questions',
        'Provides necessary clarification',
        'Strengthens methodological rigor',
      ],
      deletion: [
        'Removes redundant content',
        'Improves manuscript focus',
        'Eliminates unnecessary detail',
        'Streamlines presentation',
      ],
      modification: [
        'Improves clarity and precision',
        'Enhances scientific accuracy',
        'Addresses reviewer concerns',
        'Strengthens argument',
      ],
    };

    const typeInsights = insights[type as keyof typeof insights] || insights.modification;
    return typeInsights[Math.floor(Math.random() * typeInsights.length)]!;
  }

  /**
   * Assess change quality based on content analysis
   */
  private assessChangeQuality(text: string, type: string, _confidence?: number): Assessment {
    const textLower = text.toLowerCase();

    // Positive indicators
    const positiveKeywords = [
      'significant',
      'important',
      'novel',
      'comprehensive',
      'rigorous',
      'validated',
      'confirmed',
      'demonstrated',
      'established',
    ];

    // Negative indicators
    const negativeKeywords = ['unclear', 'confusing', 'incomplete', 'insufficient', 'problematic'];

    const hasPositive = positiveKeywords.some((kw) => textLower.includes(kw));
    const hasNegative = negativeKeywords.some((kw) => textLower.includes(kw));

    if (hasPositive && !hasNegative) return 'positive';
    if (hasNegative && !hasPositive) return 'negative';
    if (type === 'addition' && text.length > 50) return 'positive';
    if (type === 'deletion' && text.length > 100) return 'negative';

    return 'neutral';
  }

  /**
   * Enhanced priority assessment
   */
  private assessPriority(text: string, type: string, confidence?: number): Priority {
    let score = 0;

    // Length factor
    if (text.length > 100) score += 2;
    else if (text.length > 30) score += 1;

    // Type factor
    if (type === 'modification') score += 2;
    else if (type === 'addition') score += 1;

    // Confidence factor
    if (confidence && confidence > 0.8) score += 1;

    // Content importance
    const importantKeywords = ['hypothesis', 'significant', 'conclusion', 'results', 'method'];

    if (importantKeywords.some((kw) => text.toLowerCase().includes(kw))) {
      score += 2;
    }

    if (score >= 4) return 'high';
    if (score >= 2) return 'medium';
    return 'low';
  }

  /**
   * Extract meaningful keywords from text
   */
  private extractKeywords(text: string): string[] {
    return text
      .split(/\s+/)
      .filter((word) => word.length > 3)
      .filter(
        (word) =>
          !/^(the|and|but|for|are|with|this|that|from|they|have|been|said|each|which|their|time|will|about|would|there|could|other|after|first|well|many|some|these|may|then|them|these|more|very|what|know|just|take|into|your|good|think|where|much|should|before|through|when|come|also|most|work|three|find|right|still|such|because|while|without)$/i.test(
            word
          )
      );
  }

  /**
   * Check alignment between text and keywords
   */
  private hasAlignment(text: string, keywords: string[]): boolean {
    const textWords = text.split(/\s+/);
    const matches = keywords.filter((keyword) =>
      textWords.some((word) => word.includes(keyword) || keyword.includes(word))
    );
    return matches.length > 0;
  }

  /**
   * Find best keyword match
   */
  private findBestKeywordMatch(text: string, keywords: string[]): string {
    const textLower = text.toLowerCase();
    const matches = keywords.filter((kw) => textLower.includes(kw));
    return matches[0] || 'reviewer concerns';
  }

  /**
   * Extract topic from text
   */
  private extractTopicFromText(text: string): string {
    const words = text.toLowerCase().split(/\s+/);
    const meaningfulWords = words.filter((word) => word.length > 5);
    return meaningfulWords[0] || 'content';
  }

  /**
   * Generate contextual editorial comment
   */
  private generateEditorialComment(text: string, type: string): string {
    const section = this.inferSectionFromText(text);
    const action =
      {
        addition: 'Enhanced',
        deletion: 'Streamlined',
        modification: 'Refined',
      }[type] || 'Updated';

    return `${action} ${section.toLowerCase()} content for improved manuscript quality and reviewer satisfaction.`;
  }
}<|MERGE_RESOLUTION|>--- conflicted
+++ resolved
@@ -9,11 +9,11 @@
    * Heuristic diff segmentation analysis
    */
   analyzeDiffSegmentation(diffs: DiffItem[]): AnalysisItem[] {
-<<<<<<< HEAD
+ devin/1751831368-production-fixes
     console.log('Using fallback segmentation analysis');
-=======
+
     console.warn('Using fallback segmentation analysis - Claude API unavailable');
->>>>>>> be2ab4d2
+ main
 
     return diffs.map((d) => ({
       analysisId: generateId('fallback-seg'),
@@ -36,11 +36,11 @@
   analyzeReviewerAlignment(diffs: DiffItem[], requests: string): AnalysisItem[] {
     if (!requests) return [];
 
-<<<<<<< HEAD
+ devin/1751831368-production-fixes
     console.log('Using fallback reviewer alignment analysis');
-=======
+
     console.warn('Using fallback reviewer alignment analysis - Claude API unavailable');
->>>>>>> be2ab4d2
+ main
 
     const requestsLower = requests.toLowerCase();
     const keywords = this.extractKeywords(requestsLower);
