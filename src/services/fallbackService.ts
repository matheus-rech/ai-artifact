import type { DiffItem, AnalysisItem, ManuscriptSection, Assessment, Priority } from '@/types';
import { generateId } from '@/utils';

/**
 * Fallback service for heuristic analysis when Claude API is unavailable
 */
export class FallbackService {
  /**
   * Heuristic diff segmentation analysis
   */
  analyzeDiffSegmentation(diffs: DiffItem[]): AnalysisItem[] {
<<<<<<< HEAD
    console.warn('Using fallback segmentation analysis');
=======
 devin/1751831368-production-fixes
    console.log('Using fallback segmentation analysis');

    console.warn('Using fallback segmentation analysis - Claude API unavailable');
 main
>>>>>>> c4fd5e5d

    return diffs.map((d) => ({
      analysisId: generateId('fallback-seg'),
      diffId: d.id,
      section: this.inferSectionFromText(d.text, d.context),
      changeType: d.type,
      reviewerPoint: this.generateReviewerInsight(d.text, d.type),
      assessment: this.assessChangeQuality(d.text, d.type, d.confidence),
      comment: this.generateEditorialComment(d.text, d.type),
      relatedText: d.text.slice(0, 60),
      priority: this.assessPriority(d.text, d.type, d.confidence),
      confidence: d.confidence || 0.5,
      timestamp: new Date().toISOString(),
    }));
  }

  /**
   * Heuristic reviewer alignment analysis
   */
  analyzeReviewerAlignment(diffs: DiffItem[], requests: string): AnalysisItem[] {
    if (!requests) return [];

<<<<<<< HEAD
    console.warn('Using fallback reviewer alignment analysis');
=======
 devin/1751831368-production-fixes
    console.log('Using fallback reviewer alignment analysis');

    console.warn('Using fallback reviewer alignment analysis - Claude API unavailable');
 main
>>>>>>> c4fd5e5d

    const requestsLower = requests.toLowerCase();
    const keywords = this.extractKeywords(requestsLower);

    return diffs
      .filter((d) => this.hasAlignment(d.text.toLowerCase(), keywords))
      .map((d) => ({
        analysisId: generateId('fallback-rev'),
        diffId: d.id,
        section: this.inferSectionFromText(d.text, d.context),
        changeType: d.type,
        reviewerPoint: `Potentially addresses: ${this.findBestKeywordMatch(d.text, keywords)}`,
        assessment: 'positive' as const,
        comment: `This change may respond to reviewer concerns about ${this.extractTopicFromText(d.text)}`,
        relatedText: d.text.slice(0, 60),
        priority: 'medium' as const,
        confidence: 0.6,
        timestamp: new Date().toISOString(),
      }));
  }

  /**
   * Enhanced section inference with confidence scoring
   */
  private inferSectionFromText(text: string, _context?: string): ManuscriptSection {
    const fullText = (text + ' ' + (_context || '')).toLowerCase();

    // Academic section indicators with confidence scoring
    const sectionIndicators = [
      {
        section: 'Abstract' as ManuscriptSection,
        patterns: ['abstract', 'summary', 'overview'],
        weight: 1.0,
      },
      {
        section: 'Introduction' as ManuscriptSection,
        patterns: ['introduction', 'background', 'motivation'],
        weight: 0.9,
      },
      {
        section: 'Literature Review' as ManuscriptSection,
        patterns: ['literature', 'related work', 'previous studies'],
        weight: 0.8,
      },
      {
        section: 'Methods' as ManuscriptSection,
        patterns: ['method', 'procedure', 'approach', 'design', 'protocol'],
        weight: 0.9,
      },
      {
        section: 'Results' as ManuscriptSection,
        patterns: ['result', 'finding', 'data', 'analysis', 'outcome'],
        weight: 0.9,
      },
      {
        section: 'Discussion' as ManuscriptSection,
        patterns: ['discussion', 'interpretation', 'implication'],
        weight: 0.8,
      },
      {
        section: 'Conclusion' as ManuscriptSection,
        patterns: ['conclusion', 'summary', 'future work'],
        weight: 0.8,
      },
      {
        section: 'References' as ManuscriptSection,
        patterns: ['reference', 'citation', 'bibliography'],
        weight: 1.0,
      },
    ];

    let bestMatch = { section: 'Body' as ManuscriptSection, score: 0 };

    for (const indicator of sectionIndicators) {
      const score = indicator.patterns.reduce((acc, pattern) => {
        return acc + (fullText.includes(pattern) ? indicator.weight : 0);
      }, 0);

      if (score > bestMatch.score) {
        bestMatch = { section: indicator.section, score };
      }
    }

    return bestMatch.section;
  }

  /**
   * Generate realistic editorial insights
   */
  private generateReviewerInsight(_text: string, type: string): string {
    const insights = {
      addition: [
        'Enhances manuscript completeness',
        'Addresses potential reviewer questions',
        'Provides necessary clarification',
        'Strengthens methodological rigor',
      ],
      deletion: [
        'Removes redundant content',
        'Improves manuscript focus',
        'Eliminates unnecessary detail',
        'Streamlines presentation',
      ],
      modification: [
        'Improves clarity and precision',
        'Enhances scientific accuracy',
        'Addresses reviewer concerns',
        'Strengthens argument',
      ],
    };

    const typeInsights = insights[type as keyof typeof insights] || insights.modification;
    return typeInsights[Math.floor(Math.random() * typeInsights.length)]!;
  }

  /**
   * Assess change quality based on content analysis
   */
  private assessChangeQuality(text: string, type: string, _confidence?: number): Assessment {
    const textLower = text.toLowerCase();

    // Positive indicators
    const positiveKeywords = [
      'significant',
      'important',
      'novel',
      'comprehensive',
      'rigorous',
      'validated',
      'confirmed',
      'demonstrated',
      'established',
    ];

    // Negative indicators
    const negativeKeywords = ['unclear', 'confusing', 'incomplete', 'insufficient', 'problematic'];

    const hasPositive = positiveKeywords.some((kw) => textLower.includes(kw));
    const hasNegative = negativeKeywords.some((kw) => textLower.includes(kw));

    if (hasPositive && !hasNegative) return 'positive';
    if (hasNegative && !hasPositive) return 'negative';
    if (type === 'addition' && text.length > 50) return 'positive';
    if (type === 'deletion' && text.length > 100) return 'negative';

    return 'neutral';
  }

  /**
   * Enhanced priority assessment
   */
  private assessPriority(text: string, type: string, confidence?: number): Priority {
    let score = 0;

    // Length factor
    if (text.length > 100) score += 2;
    else if (text.length > 30) score += 1;

    // Type factor
    if (type === 'modification') score += 2;
    else if (type === 'addition') score += 1;

    // Confidence factor
    if (confidence && confidence > 0.8) score += 1;

    // Content importance
    const importantKeywords = ['hypothesis', 'significant', 'conclusion', 'results', 'method'];

    if (importantKeywords.some((kw) => text.toLowerCase().includes(kw))) {
      score += 2;
    }

    if (score >= 4) return 'high';
    if (score >= 2) return 'medium';
    return 'low';
  }

  /**
   * Extract meaningful keywords from text
   */
  private extractKeywords(text: string): string[] {
    return text
      .split(/\s+/)
      .filter((word) => word.length > 3)
      .filter(
        (word) =>
          !/^(the|and|but|for|are|with|this|that|from|they|have|been|said|each|which|their|time|will|about|would|there|could|other|after|first|well|many|some|these|may|then|them|these|more|very|what|know|just|take|into|your|good|think|where|much|should|before|through|when|come|also|most|work|three|find|right|still|such|because|while|without)$/i.test(
            word
          )
      );
  }

  /**
   * Check alignment between text and keywords
   */
  private hasAlignment(text: string, keywords: string[]): boolean {
    const textWords = text.split(/\s+/);
    const matches = keywords.filter((keyword) =>
      textWords.some((word) => word.includes(keyword) || keyword.includes(word))
    );
    return matches.length > 0;
  }

  /**
   * Find best keyword match
   */
  private findBestKeywordMatch(text: string, keywords: string[]): string {
    const textLower = text.toLowerCase();
    const matches = keywords.filter((kw) => textLower.includes(kw));
    return matches[0] || 'reviewer concerns';
  }

  /**
   * Extract topic from text
   */
  private extractTopicFromText(text: string): string {
    const words = text.toLowerCase().split(/\s+/);
    const meaningfulWords = words.filter((word) => word.length > 5);
    return meaningfulWords[0] || 'content';
  }

  /**
   * Generate contextual editorial comment
   */
  private generateEditorialComment(text: string, type: string): string {
    const section = this.inferSectionFromText(text);
    const action =
      {
        addition: 'Enhanced',
        deletion: 'Streamlined',
        modification: 'Refined',
      }[type] || 'Updated';

    return `${action} ${section.toLowerCase()} content for improved manuscript quality and reviewer satisfaction.`;
  }
}<|MERGE_RESOLUTION|>--- conflicted
+++ resolved
@@ -9,15 +9,7 @@
    * Heuristic diff segmentation analysis
    */
   analyzeDiffSegmentation(diffs: DiffItem[]): AnalysisItem[] {
-<<<<<<< HEAD
-    console.warn('Using fallback segmentation analysis');
-=======
- devin/1751831368-production-fixes
-    console.log('Using fallback segmentation analysis');
-
     console.warn('Using fallback segmentation analysis - Claude API unavailable');
- main
->>>>>>> c4fd5e5d
 
     return diffs.map((d) => ({
       analysisId: generateId('fallback-seg'),
@@ -40,15 +32,7 @@
   analyzeReviewerAlignment(diffs: DiffItem[], requests: string): AnalysisItem[] {
     if (!requests) return [];
 
-<<<<<<< HEAD
-    console.warn('Using fallback reviewer alignment analysis');
-=======
- devin/1751831368-production-fixes
-    console.log('Using fallback reviewer alignment analysis');
-
     console.warn('Using fallback reviewer alignment analysis - Claude API unavailable');
- main
->>>>>>> c4fd5e5d
 
     const requestsLower = requests.toLowerCase();
     const keywords = this.extractKeywords(requestsLower);
