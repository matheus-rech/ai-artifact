import type { DiffItem, AnalysisItem, ManuscriptSection, Assessment, Priority } from '@/types';
import { generateId } from '@/utils';

/**
 * Fallback service for heuristic analysis when Claude API is unavailable
 */
export class FallbackService {
  /**
   * Heuristic diff segmentation analysis
   */
  analyzeDiffSegmentation(diffs: DiffItem[]): AnalysisItem[] {
 devin/1751831368-production-fixes
    console.log('Using fallback segmentation analysis');

<<<<<<< HEAD
=======
    console.warn('Using fallback segmentation analysis - Claude API unavailable');
 main

>>>>>>> c4fd5e5d
    return diffs.map((d) => ({
      analysisId: generateId('fallback-seg'),
      diffId: d.id,
      section: this.inferSectionFromText(d.text, d.context),
      changeType: d.type,
      reviewerPoint: this.generateReviewerInsight(d.text, d.type),
      assessment: this.assessChangeQuality(d.text, d.type, d.confidence),
      comment: this.generateEditorialComment(d.text, d.type),
      relatedText: d.text.slice(0, 60),
      priority: this.assessPriority(d.text, d.type, d.confidence),
      confidence: d.confidence || 0.5,
      timestamp: new Date().toISOString(),
    }));
  }

  /**
   * Heuristic reviewer alignment analysis
   */
  analyzeReviewerAlignment(diffs: DiffItem[], requests: string): AnalysisItem[] {
    if (!requests) return [];

<<<<<<< HEAD
    console.log('Using fallback reviewer alignment analysis');

=======
 devin/1751831368-production-fixes
    console.log('Using fallback reviewer alignment analysis');

    console.warn('Using fallback reviewer alignment analysis - Claude API unavailable');
 main

>>>>>>> c4fd5e5d
    const requestsLower = requests.toLowerCase();
    const keywords = this.extractKeywords(requestsLower);

    return diffs
      .filter((d) => this.hasAlignment(d.text.toLowerCase(), keywords))
      .map((d) => ({
        analysisId: generateId('fallback-rev'),
        diffId: d.id,
        section: this.inferSectionFromText(d.text, d.context),
        changeType: d.type,
        reviewerPoint: `Potentially addresses: ${this.findBestKeywordMatch(d.text, keywords)}`,
        assessment: 'positive' as const,
        comment: `This change may respond to reviewer concerns about ${this.extractTopicFromText(d.text)}`,
        relatedText: d.text.slice(0, 60),
        priority: 'medium' as const,
        confidence: 0.6,
        timestamp: new Date().toISOString(),
      }));
  }

  /**
   * Enhanced section inference with confidence scoring
   */
  private inferSectionFromText(text: string, _context?: string): ManuscriptSection {
    const fullText = (text + ' ' + (_context || '')).toLowerCase();

    // Academic section indicators with confidence scoring
    const sectionIndicators = [
      {
        section: 'Abstract' as ManuscriptSection,
        patterns: ['abstract', 'summary', 'overview'],
        weight: 1.0,
      },
      {
        section: 'Introduction' as ManuscriptSection,
        patterns: ['introduction', 'background', 'motivation'],
        weight: 0.9,
      },
      {
        section: 'Literature Review' as ManuscriptSection,
        patterns: ['literature', 'related work', 'previous studies'],
        weight: 0.8,
      },
      {
        section: 'Methods' as ManuscriptSection,
        patterns: ['method', 'procedure', 'approach', 'design', 'protocol'],
        weight: 0.9,
      },
      {
        section: 'Results' as ManuscriptSection,
        patterns: ['result', 'finding', 'data', 'analysis', 'outcome'],
        weight: 0.9,
      },
      {
        section: 'Discussion' as ManuscriptSection,
        patterns: ['discussion', 'interpretation', 'implication'],
        weight: 0.8,
      },
      {
        section: 'Conclusion' as ManuscriptSection,
        patterns: ['conclusion', 'summary', 'future work'],
        weight: 0.8,
      },
      {
        section: 'References' as ManuscriptSection,
        patterns: ['reference', 'citation', 'bibliography'],
        weight: 1.0,
      },
    ];

    let bestMatch = { section: 'Body' as ManuscriptSection, score: 0 };

    for (const indicator of sectionIndicators) {
      const score = indicator.patterns.reduce((acc, pattern) => {
        return acc + (fullText.includes(pattern) ? indicator.weight : 0);
      }, 0);

      if (score > bestMatch.score) {
        bestMatch = { section: indicator.section, score };
      }
    }

    return bestMatch.section;
  }

  /**
   * Generate realistic editorial insights
   */
  private generateReviewerInsight(_text: string, type: string): string {
    const insights = {
      addition: [
        'Enhances manuscript completeness',
        'Addresses potential reviewer questions',
        'Provides necessary clarification',
        'Strengthens methodological rigor',
      ],
      deletion: [
        'Removes redundant content',
        'Improves manuscript focus',
        'Eliminates unnecessary detail',
        'Streamlines presentation',
      ],
      modification: [
        'Improves clarity and precision',
        'Enhances scientific accuracy',
        'Addresses reviewer concerns',
        'Strengthens argument',
      ],
    };

    const typeInsights = insights[type as keyof typeof insights] || insights.modification;
    return typeInsights[Math.floor(Math.random() * typeInsights.length)]!;
  }

  /**
   * Assess change quality based on content analysis
   */
  private assessChangeQuality(text: string, type: string, _confidence?: number): Assessment {
    const textLower = text.toLowerCase();

    // Positive indicators
    const positiveKeywords = [
      'significant',
      'important',
      'novel',
      'comprehensive',
      'rigorous',
      'validated',
      'confirmed',
      'demonstrated',
      'established',
    ];

    // Negative indicators
    const negativeKeywords = ['unclear', 'confusing', 'incomplete', 'insufficient', 'problematic'];

    const hasPositive = positiveKeywords.some((kw) => textLower.includes(kw));
    const hasNegative = negativeKeywords.some((kw) => textLower.includes(kw));

    if (hasPositive && !hasNegative) return 'positive';
    if (hasNegative && !hasPositive) return 'negative';
    if (type === 'addition' && text.length > 50) return 'positive';
    if (type === 'deletion' && text.length > 100) return 'negative';

    return 'neutral';
  }

  /**
   * Enhanced priority assessment
   */
  private assessPriority(text: string, type: string, confidence?: number): Priority {
    let score = 0;

    // Length factor
    if (text.length > 100) score += 2;
    else if (text.length > 30) score += 1;

    // Type factor
    if (type === 'modification') score += 2;
    else if (type === 'addition') score += 1;

    // Confidence factor
    if (confidence && confidence > 0.8) score += 1;

    // Content importance
    const importantKeywords = ['hypothesis', 'significant', 'conclusion', 'results', 'method'];

    if (importantKeywords.some((kw) => text.toLowerCase().includes(kw))) {
      score += 2;
    }

    if (score >= 4) return 'high';
    if (score >= 2) return 'medium';
    return 'low';
  }

  /**
   * Extract meaningful keywords from text
   */
  private extractKeywords(text: string): string[] {
    return text
      .split(/\s+/)
      .filter((word) => word.length > 3)
      .filter(
        (word) =>
          !/^(the|and|but|for|are|with|this|that|from|they|have|been|said|each|which|their|time|will|about|would|there|could|other|after|first|well|many|some|these|may|then|them|these|more|very|what|know|just|take|into|your|good|think|where|much|should|before|through|when|come|also|most|work|three|find|right|still|such|because|while|without)$/i.test(
            word
          )
      );
  }

  /**
   * Check alignment between text and keywords
   */
  private hasAlignment(text: string, keywords: string[]): boolean {
    const textWords = text.split(/\s+/);
    const matches = keywords.filter((keyword) =>
      textWords.some((word) => word.includes(keyword) || keyword.includes(word))
    );
    return matches.length > 0;
  }

  /**
   * Find best keyword match
   */
  private findBestKeywordMatch(text: string, keywords: string[]): string {
    const textLower = text.toLowerCase();
    const matches = keywords.filter((kw) => textLower.includes(kw));
    return matches[0] || 'reviewer concerns';
  }

  /**
   * Extract topic from text
   */
  private extractTopicFromText(text: string): string {
    const words = text.toLowerCase().split(/\s+/);
    const meaningfulWords = words.filter((word) => word.length > 5);
    return meaningfulWords[0] || 'content';
  }

  /**
   * Generate contextual editorial comment
   */
  private generateEditorialComment(text: string, type: string): string {
    const section = this.inferSectionFromText(text);
    const action =
      {
        addition: 'Enhanced',
        deletion: 'Streamlined',
        modification: 'Refined',
      }[type] || 'Updated';

    return `${action} ${section.toLowerCase()} content for improved manuscript quality and reviewer satisfaction.`;
  }
}<|MERGE_RESOLUTION|>--- conflicted
+++ resolved
@@ -12,12 +12,11 @@
  devin/1751831368-production-fixes
     console.log('Using fallback segmentation analysis');
 
-<<<<<<< HEAD
-=======
+ devin/1751845727-add-env-example
     console.warn('Using fallback segmentation analysis - Claude API unavailable');
  main
 
->>>>>>> c4fd5e5d
+ main
     return diffs.map((d) => ({
       analysisId: generateId('fallback-seg'),
       diffId: d.id,
@@ -39,17 +38,17 @@
   analyzeReviewerAlignment(diffs: DiffItem[], requests: string): AnalysisItem[] {
     if (!requests) return [];
 
-<<<<<<< HEAD
+ devin/1751845727-add-env-example
     console.log('Using fallback reviewer alignment analysis');
 
-=======
+
  devin/1751831368-production-fixes
     console.log('Using fallback reviewer alignment analysis');
 
     console.warn('Using fallback reviewer alignment analysis - Claude API unavailable');
  main
 
->>>>>>> c4fd5e5d
+ main
     const requestsLower = requests.toLowerCase();
     const keywords = this.extractKeywords(requestsLower);
 
