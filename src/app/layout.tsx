--- conflicted
+++ resolved
@@ -1,8 +1,8 @@
 import type { Metadata } from 'next';
-<<<<<<< HEAD
-=======
+ devin/1751845727-add-env-example
+
  devin/1751831368-production-fixes
->>>>>>> c4fd5e5d
+ main
 import { Geist, Geist_Mono } from 'next/font/google';
 import './globals.css';
 
