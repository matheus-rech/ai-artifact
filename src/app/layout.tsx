--- conflicted
+++ resolved
@@ -1,11 +1,11 @@
 import type { Metadata } from 'next';
-<<<<<<< HEAD
-=======
+ devin/1751828946-production-fixes
+
  devin/1751845727-add-env-example
 
  devin/1751831368-production-fixes
  main
->>>>>>> d1098c86
+ main
 import { Geist, Geist_Mono } from 'next/font/google';
 import './globals.css';
 
