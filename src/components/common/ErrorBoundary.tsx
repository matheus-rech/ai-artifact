<<<<<<< HEAD
import React, { Component, type ReactNode } from 'react';
=======
import React, { Component } from 'react';
import type { ReactNode } from 'react';
>>>>>>> 4c5bf7dc
import { AlertTriangle, RefreshCw } from 'lucide-react';

interface ErrorBoundaryState {
  hasError: boolean;
  error: Error | null;
  errorInfo: React.ErrorInfo | null;
}

interface ErrorBoundaryProps {
  children: ReactNode;
  fallback?: ReactNode;
  onError?: (error: Error, errorInfo: React.ErrorInfo) => void;
}

export class ErrorBoundary extends Component<ErrorBoundaryProps, ErrorBoundaryState> {
  constructor(props: ErrorBoundaryProps) {
    super(props);
    this.state = {
      hasError: false,
      error: null,
      errorInfo: null,
    };
  }

  static getDerivedStateFromError(error: Error): Partial<ErrorBoundaryState> {
    return {
      hasError: true,
      error,
    };
  }

  override componentDidCatch(error: Error, errorInfo: React.ErrorInfo): void {
    console.error('ErrorBoundary caught an error:', error, errorInfo);

    this.setState({
      error,
      errorInfo,
    });

    // Call the onError callback if provided
    if (this.props.onError) {
      this.props.onError(error, errorInfo);
    }

    // In production, you might want to send this error to an error reporting service
    if (process.env.NODE_ENV === 'production') {
      // Example: Sentry.captureException(error, { extra: errorInfo });
    }
  }

  handleReset = (): void => {
    this.setState({
      hasError: false,
      error: null,
      errorInfo: null,
    });
  };

  override render(): ReactNode {
    if (this.state.hasError) {
      // Custom fallback UI
      if (this.props.fallback) {
        return this.props.fallback;
      }

      // Default error UI
      return (
        <div className="min-h-screen bg-gray-50 flex items-center justify-center p-4">
          <div className="max-w-md w-full bg-white rounded-lg shadow-lg p-6 text-center">
            <div className="flex items-center justify-center w-12 h-12 mx-auto mb-4 bg-red-100 rounded-full">
              <AlertTriangle className="h-6 w-6 text-red-600" />
            </div>

            <h2 className="text-xl font-semibold text-gray-900 mb-2">Something went wrong</h2>

            <p className="text-gray-600 mb-4">
              An unexpected error occurred while rendering the application. Please try refreshing
              the page or contact support if the problem persists.
            </p>

            {process.env.NODE_ENV === 'development' && this.state.error && (
              <details className="mb-4 text-left">
                <summary className="cursor-pointer text-sm text-gray-500 hover:text-gray-700">
                  Error Details (Development)
                </summary>
                <div className="mt-2 p-3 bg-gray-100 rounded text-xs font-mono text-gray-800 overflow-auto">
                  <div className="font-semibold text-red-600 mb-2">
                    {this.state.error.name}: {this.state.error.message}
                  </div>
                  <div className="whitespace-pre-wrap">{this.state.error.stack}</div>
                  {this.state.errorInfo && (
                    <div className="mt-2 pt-2 border-t border-gray-300">
                      <div className="font-semibold mb-1">Component Stack:</div>
                      <div className="whitespace-pre-wrap">
                        {this.state.errorInfo.componentStack}
                      </div>
                    </div>
                  )}
                </div>
              </details>
            )}

            <div className="flex flex-col sm:flex-row gap-3 justify-center">
              <button
                onClick={this.handleReset}
                className="inline-flex items-center px-4 py-2 bg-blue-600 text-white rounded-lg hover:bg-blue-700 transition-colors"
              >
                <RefreshCw className="h-4 w-4 mr-2" />
                Try Again
              </button>

              <button
                onClick={() => window.location.reload()}
                className="inline-flex items-center px-4 py-2 bg-gray-600 text-white rounded-lg hover:bg-gray-700 transition-colors"
              >
                Refresh Page
              </button>
            </div>

            <div className="mt-4 text-xs text-gray-500">Error ID: {Date.now().toString(36)}</div>
          </div>
        </div>
      );
    }

    return this.props.children;
  }
}<|MERGE_RESOLUTION|>--- conflicted
+++ resolved
@@ -1,9 +1,8 @@
-<<<<<<< HEAD
-import React, { Component, type ReactNode } from 'react';
-=======
+ devin/1751849069-add-diff-engine-toggle
+import React, { Component, type ReactNode } from 'react';=======
 import React, { Component } from 'react';
 import type { ReactNode } from 'react';
->>>>>>> 4c5bf7dc
+ main
 import { AlertTriangle, RefreshCw } from 'lucide-react';
 
 interface ErrorBoundaryState {
