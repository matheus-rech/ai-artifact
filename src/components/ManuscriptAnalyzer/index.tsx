--- conflicted
+++ resolved
@@ -33,11 +33,11 @@
     maxRetries: parseInt(process.env['NEXT_PUBLIC_MAX_RETRIES'] || '3', 10),
     maxTextLength: 1000000,
     minDiffLength: 3,
-<<<<<<< HEAD
+
     useDiffMatchPatch: false
-=======
+
     useDiffMatchPatch: true
->>>>>>> 54ce69b1
+ main
   });
 
   // Custom hooks
