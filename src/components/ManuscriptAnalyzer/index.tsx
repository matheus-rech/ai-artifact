'use client';

import React, { useState, useCallback, useEffect } from 'react';
import {
  FileText,
  BarChart3,
  CheckCircle,
  Upload,
  Settings,
  AlertCircle,
  AlertTriangle,
} from 'lucide-react';
import { useMultiAgentAnalysis } from '@/hooks/useMultiAgentAnalysis';
import { useDiffComputation } from '@/hooks/useDiffComputation';
import { useManuscriptValidation } from '@/hooks/useManuscriptValidation';
import { FileUploadArea } from './FileUploadArea';
import { DiffViewer } from './DiffViewer';
import { AnalysisPanel } from './AnalysisPanel';
import { AgentStatusIndicator } from './AgentStatusIndicator';
import { AdvancedSettings } from './AdvancedSettings';
import { ErrorBoundary } from '../common/ErrorBoundary';
import type { AnalysisTab, DiffGranularity, AppConfig, AgentMode } from '@/types';
import { cn } from '@/utils';

const ManuscriptAnalyzer: React.FC = () => {
  // State management
  const [activeTab, setActiveTab] = useState<AnalysisTab>('upload');
  const [diffGranularity, setDiffGranularity] = useState<DiffGranularity>('sentence');
  const [config, setConfig] = useState<AppConfig>({
    useClaudeAPI: process.env['NEXT_PUBLIC_USE_CLAUDE_API'] === 'true',
    agentMode: (process.env['NEXT_PUBLIC_AGENT_MODE'] as AgentMode) || 'heuristic',
    apiTimeout: parseInt(process.env['NEXT_PUBLIC_API_TIMEOUT'] || '30000', 10),
    maxRetries: parseInt(process.env['NEXT_PUBLIC_MAX_RETRIES'] || '3', 10),
    maxTextLength: 1000000,
    minDiffLength: 3,
<<<<<<< HEAD
    useDiffMatchPatch: false
=======

    useDiffMatchPatch: false

    useDiffMatchPatch: true
 main
>>>>>>> 4c5bf7dc
  });

  // Custom hooks
  const validation = useManuscriptValidation();
  const diffComputation = useDiffComputation(config);
  const multiAgentAnalysis = useMultiAgentAnalysis();

  /**
   * Handle file upload for original or revised manuscript
   */
  const handleFileUpload = useCallback(
    (type: 'original' | 'revised', content: string): void => {
      if (type === 'original') {
        validation.setOriginalText(content);
      } else {
        validation.setRevisedText(content);
      }
    },
    [validation]
  );

  /**
   * Handle reviewer requests input
   */
  const handleReviewerRequests = useCallback(
    (content: string): void => {
      validation.setReviewerRequests(content);
    },
    [validation]
  );

  /**
   * Run complete analysis workflow
   */
  const runAnalysis = useCallback(async (): Promise<void> => {
    try {
      // Validate inputs
      const validationResult = validation.validateAll();
      if (!validationResult.isValid) {
        console.error('Validation failed:', validationResult.errors);
        return;
      }

      // Compute diffs
      const diffs = await diffComputation.computeDiffs(
        validation.originalFile.content,
        validation.revisedFile.content,
        diffGranularity
      );

      if (diffs.length === 0) {
        console.warn('No differences found between documents');
        return;
      }

      // Run multi-agent analysis
      await multiAgentAnalysis.runAnalysis(diffs, validation.reviewerRequests.content || undefined);

      // Switch to analysis tab
      setActiveTab('analysis');
    } catch (error) {
      console.error('Analysis failed:', error);
    }
  }, [validation, diffComputation, multiAgentAnalysis, diffGranularity]);

  /**
   * Handle run analysis button click
   */
  const handleRunAnalysisClick = (): void => {
    void runAnalysis();
  };

  /**
   * Reset all analysis state
   */
  const resetAnalysis = useCallback((): void => {
    validation.resetValidation();
    diffComputation.resetDiffs();
    multiAgentAnalysis.resetAnalysis();
    setActiveTab('upload');
  }, [validation, diffComputation, multiAgentAnalysis]);

  /**
   * Handle configuration changes
   */
  const updateConfig = useCallback((updates: Partial<AppConfig>): void => {
    setConfig((prev) => ({ ...prev, ...updates }));
  }, []);

  // Auto-scroll to analysis results when completed
  useEffect(() => {
    if (activeTab === 'analysis' && multiAgentAnalysis.overallAnalysis) {
      // Smooth scroll to top of analysis section
      const analysisElement = document.getElementById('analysis-section');
      if (analysisElement) {
        analysisElement.scrollIntoView({ behavior: 'smooth', block: 'start' });
      }
    }
  }, [activeTab, multiAgentAnalysis.overallAnalysis]);

  const isAnalysisReady =
    validation.overallValidation.isValid &&
    validation.originalFile.content &&
    validation.revisedFile.content;

  const isAnalyzing = diffComputation.isComputing || multiAgentAnalysis.isAnalyzing;

  return (
    <ErrorBoundary>
      <div className="min-h-screen bg-gray-50">
        {/* Header */}
        <header className="bg-white shadow-sm border-b">
          <div className="max-w-7xl mx-auto px-4 sm:px-6 lg:px-8">
            <div className="flex justify-between items-center py-4">
              <div className="flex items-center space-x-3">
                <FileText className="h-8 w-8 text-blue-600" />
                <div>
                  <h1 className="text-2xl font-bold text-gray-900">Manuscript Diff Analyzer</h1>
                  <p className="text-sm text-gray-500">
                    Multi-agent AI-powered academic manuscript analysis
                  </p>
                </div>
              </div>

              <div className="flex items-center space-x-4">
                {/* Configuration Controls */}
                <div className="flex items-center space-x-2">
                  <Settings className="h-4 w-4 text-gray-400" />
                  <label className="flex items-center">
                    <input
                      type="checkbox"
                      checked={config.useClaudeAPI}
                      onChange={(e) => updateConfig({ useClaudeAPI: e.target.checked })}
                      className="rounded"
                    />
                    <span className="ml-2 text-sm text-gray-600">Claude AI Analysis</span>
                  </label>
                </div>

                <div className="flex items-center space-x-2">
                  <span className="text-sm text-gray-600">Granularity:</span>
                  <select
                    value={diffGranularity}
                    onChange={(e) => setDiffGranularity(e.target.value as DiffGranularity)}
                    className="text-sm border rounded px-2 py-1"
                  >
                    <option value="word">Word-level</option>
                    <option value="sentence">Sentence-level</option>
                  </select>
                </div>

                <AdvancedSettings config={config} updateConfig={updateConfig} />

                {/* Analysis Metrics */}
                {multiAgentAnalysis.analysisMetrics.diffCount > 0 && (
                  <div className="text-xs text-gray-500 bg-gray-100 px-2 py-1 rounded">
                    {multiAgentAnalysis.analysisMetrics.diffCount} changes detected
                  </div>
                )}
              </div>
            </div>
          </div>
        </header>

        {/* Error and Warning Display */}
        {(validation.overallValidation.errors.length > 0 ||
          validation.overallValidation.warnings.length > 0 ||
          diffComputation.error ||
          multiAgentAnalysis.error) && (
          <div className="max-w-7xl mx-auto px-4 sm:px-6 lg:px-8 pt-4">
            {/* Errors */}
            {(validation.overallValidation.errors.length > 0 ||
              diffComputation.error ||
              multiAgentAnalysis.error) && (
              <div className="bg-red-50 border border-red-200 rounded-lg p-4 mb-4">
                <div className="flex items-start">
                  <AlertCircle className="h-5 w-5 text-red-400 mt-0.5 mr-3" />
                  <div>
                    <h3 className="text-sm font-medium text-red-800">Errors</h3>
                    <ul className="mt-2 text-sm text-red-700 list-disc list-inside">
                      {validation.overallValidation.errors.map((error, idx) => (
                        <li key={idx}>{error}</li>
                      ))}
                      {diffComputation.error && <li>{diffComputation.error}</li>}
                      {multiAgentAnalysis.error && <li>{multiAgentAnalysis.error}</li>}
                    </ul>
                  </div>
                </div>
              </div>
            )}

            {/* Warnings */}
            {validation.overallValidation.warnings.length > 0 && (
              <div className="bg-yellow-50 border border-yellow-200 rounded-lg p-4 mb-4">
                <div className="flex items-start">
                  <AlertTriangle className="h-5 w-5 text-yellow-400 mt-0.5 mr-3" />
                  <div>
                    <h3 className="text-sm font-medium text-yellow-800">Warnings</h3>
                    <ul className="mt-2 text-sm text-yellow-700 list-disc list-inside">
                      {validation.overallValidation.warnings.map((warning, idx) => (
                        <li key={idx}>{warning}</li>
                      ))}
                    </ul>
                  </div>
                </div>
              </div>
            )}
          </div>
        )}

        {/* Navigation Tabs */}
        <div className="max-w-7xl mx-auto px-4 sm:px-6 lg:px-8">
          <div className="border-b border-gray-200">
            <nav className="-mb-px flex space-x-8">
              {[
                { id: 'upload', label: 'Upload Documents', icon: Upload },
                { id: 'analysis', label: 'Multi-Agent Analysis', icon: BarChart3 },
                { id: 'review', label: 'Review Results', icon: CheckCircle },
              ].map(({ id, label, icon: Icon }) => (
                <button
                  key={id}
                  onClick={() => setActiveTab(id as AnalysisTab)}
                  className={cn(
                    'py-4 px-1 border-b-2 font-medium text-sm flex items-center space-x-2',
                    activeTab === id
                      ? 'border-blue-500 text-blue-600'
                      : 'border-transparent text-gray-500 hover:text-gray-700 hover:border-gray-300'
                  )}
                >
                  <Icon className="h-4 w-4" />
                  <span>{label}</span>
                </button>
              ))}
            </nav>
          </div>
        </div>

        {/* Main Content */}
        <main className="max-w-7xl mx-auto px-4 sm:px-6 lg:px-8 py-8">
          {activeTab === 'upload' && (
            <div className="space-y-6">
              <div className="grid grid-cols-1 lg:grid-cols-2 gap-6">
                <FileUploadArea
                  label="Original Manuscript"
                  onUpload={(content) => handleFileUpload('original', content)}
                  hasContent={!!validation.originalFile.content}
                  value={validation.originalFile.content}
                  errors={validation.originalFile.errors}
                  warnings={validation.originalFile.warnings}
                />
                <FileUploadArea
                  label="Revised Manuscript"
                  onUpload={(content) => handleFileUpload('revised', content)}
                  hasContent={!!validation.revisedFile.content}
                  value={validation.revisedFile.content}
                  errors={validation.revisedFile.errors}
                  warnings={validation.revisedFile.warnings}
                />
              </div>

              <div className="bg-white rounded-lg shadow p-6">
                <h3 className="text-lg font-medium mb-4">Reviewer Revision Requests (Optional)</h3>
                <p className="text-sm text-gray-500 mb-3">
                  Enter the specific changes/revisions that reviewers have requested for the
                  manuscript.
                </p>
                <textarea
                  className="w-full h-32 p-3 border rounded-md resize-none"
                  placeholder="Paste reviewer revision requests here... (e.g., 'Add more details to methodology section', 'Clarify statistical analysis', 'Expand discussion of limitations', etc.)"
                  value={validation.reviewerRequests.content}
                  onChange={(e) => handleReviewerRequests(e.target.value)}
                />
                {validation.reviewerRequests.warnings.length > 0 && (
                  <div className="mt-2">
                    {validation.reviewerRequests.warnings.map((warning, idx) => (
                      <p key={idx} className="text-sm text-yellow-600">
                        {warning}
                      </p>
                    ))}
                  </div>
                )}
              </div>

              <div className="bg-white rounded-lg shadow p-6 border-t-4 border-indigo-500">
                <AdvancedSettings config={config} onConfigChange={updateConfig} />
              </div>

              <div className="flex justify-center">
                <button
                  onClick={handleRunAnalysisClick}
                  disabled={!isAnalysisReady || isAnalyzing}
                  className={cn(
                    'px-8 py-3 rounded-lg font-medium flex items-center space-x-2',
                    isAnalysisReady && !isAnalyzing
                      ? 'bg-blue-600 text-white hover:bg-blue-700'
                      : 'bg-gray-300 text-gray-500 cursor-not-allowed'
                  )}
                >
                  {isAnalyzing ? (
                    <>
                      <div className="animate-spin h-4 w-4 border-2 border-white border-t-transparent rounded-full" />
                      <span>Analyzing...</span>
                    </>
                  ) : (
                    <>
                      <BarChart3 className="h-4 w-4" />
                      <span>Run Multi-Agent Analysis</span>
                    </>
                  )}
                </button>
              </div>
            </div>
          )}

          {activeTab === 'analysis' && (
            <div id="analysis-section" className="space-y-6">
              <AgentStatusIndicator
                statuses={multiAgentAnalysis.agentStatuses}
                isAnalyzing={multiAgentAnalysis.isAnalyzing}
                metrics={multiAgentAnalysis.analysisMetrics}
              />

              <AnalysisPanel
                segmentationResult={multiAgentAnalysis.segmentationResult}
                alignmentResult={multiAgentAnalysis.alignmentResult}
                overallAnalysis={multiAgentAnalysis.overallAnalysis}
                diffs={diffComputation.diffs}
                onRetryAnalysis={runAnalysis}
                onResetAnalysis={resetAnalysis}
              />
            </div>
          )}

          {activeTab === 'review' && (
            <div className="space-y-6">
              <DiffViewer
                diffs={diffComputation.diffs}
                analyses={multiAgentAnalysis.segmentationResult?.data.analyses || []}
                granularity={diffGranularity}
              />
            </div>
          )}
        </main>
      </div>
    </ErrorBoundary>
  );
};

export default ManuscriptAnalyzer;<|MERGE_RESOLUTION|>--- conflicted
+++ resolved
@@ -33,15 +33,15 @@
     maxRetries: parseInt(process.env['NEXT_PUBLIC_MAX_RETRIES'] || '3', 10),
     maxTextLength: 1000000,
     minDiffLength: 3,
-<<<<<<< HEAD
+ devin/1751849069-add-diff-engine-toggle
     useDiffMatchPatch: false
-=======
+
 
     useDiffMatchPatch: false
 
     useDiffMatchPatch: true
  main
->>>>>>> 4c5bf7dc
+ main
   });
 
   // Custom hooks
