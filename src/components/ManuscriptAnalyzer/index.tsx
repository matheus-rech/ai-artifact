'use client';

import React, { useState, useCallback, useEffect } from 'react';
import {
  FileText,
  BarChart3,
  CheckCircle,
  Upload,
  Settings,
  AlertCircle,
  AlertTriangle,
} from 'lucide-react';
import { useMultiAgentAnalysis } from '@/hooks/useMultiAgentAnalysis';
import { useDiffComputation } from '@/hooks/useDiffComputation';
import { useManuscriptValidation } from '@/hooks/useManuscriptValidation';
import { FileUploadArea } from './FileUploadArea';
import { DiffViewer } from './DiffViewer';
import { AnalysisPanel } from './AnalysisPanel';
import { AgentStatusIndicator } from './AgentStatusIndicator';
import { AdvancedSettings } from './AdvancedSettings';
import { ErrorBoundary } from '../common/ErrorBoundary';
import type { AnalysisTab, DiffGranularity, AppConfig, AgentMode } from '@/types';
import { cn } from '@/utils';

const ManuscriptAnalyzer: React.FC = () => {
  // State management
  const [activeTab, setActiveTab] = useState<AnalysisTab>('upload');
  const [diffGranularity, setDiffGranularity] = useState<DiffGranularity>('sentence');
  const [config, setConfig] = useState<AppConfig>({
    useClaudeAPI: process.env['NEXT_PUBLIC_USE_CLAUDE_API'] === 'true',
    agentMode: (process.env['NEXT_PUBLIC_AGENT_MODE'] as AgentMode) || 'heuristic',
    apiTimeout: parseInt(process.env['NEXT_PUBLIC_API_TIMEOUT'] || '30000', 10),
    maxRetries: parseInt(process.env['NEXT_PUBLIC_MAX_RETRIES'] || '3', 10),
    maxTextLength: 1000000,
    minDiffLength: 3,
<<<<<<< HEAD
=======
 devin/1751849069-add-diff-engine-toggle
    useDiffMatchPatch: false


    useDiffMatchPatch: false

    useDiffMatchPatch: true
 main
 main
>>>>>>> be2ab4d2
  });

  // Custom hooks
  const validation = useManuscriptValidation();
  const diffComputation = useDiffComputation(config);
  const multiAgentAnalysis = useMultiAgentAnalysis();

  /**
   * Handle file upload for original or revised manuscript
   */
  const handleFileUpload = useCallback(
    (type: 'original' | 'revised', content: string): void => {
      if (type === 'original') {
        validation.setOriginalText(content);
      } else {
        validation.setRevisedText(content);
      }
    },
    [validation]
  );

  /**
   * Handle reviewer requests input
   */
  const handleReviewerRequests = useCallback(
    (content: string): void => {
      validation.setReviewerRequests(content);
    },
    [validation]
  );

  /**
   * Run complete analysis workflow
   */
  const runAnalysis = useCallback(async (): Promise<void> => {
    try {
      // Validate inputs
      const validationResult = validation.validateAll();
      if (!validationResult.isValid) {
        console.error('Validation failed:', validationResult.errors);
        return;
      }

      // Compute diffs
      const diffs = await diffComputation.computeDiffs(
        validation.originalFile.content,
        validation.revisedFile.content,
        diffGranularity
      );

      if (diffs.length === 0) {
        console.warn('No differences found between documents');
        return;
      }

      // Run multi-agent analysis
      await multiAgentAnalysis.runAnalysis(diffs, validation.reviewerRequests.content || undefined);

      // Switch to analysis tab
      setActiveTab('analysis');
    } catch (error) {
      console.error('Analysis failed:', error);
    }
  }, [validation, diffComputation, multiAgentAnalysis, diffGranularity]);

  /**
   * Handle run analysis button click
   */
  const handleRunAnalysisClick = (): void => {
    void runAnalysis();
  };

  /**
   * Reset all analysis state
   */
  const resetAnalysis = useCallback((): void => {
    validation.resetValidation();
    diffComputation.resetDiffs();
    multiAgentAnalysis.resetAnalysis();
    setActiveTab('upload');
  }, [validation, diffComputation, multiAgentAnalysis]);

  /**
   * Handle configuration changes
   */
  const updateConfig = useCallback((updates: Partial<AppConfig>): void => {
    setConfig((prev) => ({ ...prev, ...updates }));
  }, []);

  // Auto-scroll to analysis results when completed
  useEffect(() => {
    if (activeTab === 'analysis' && multiAgentAnalysis.overallAnalysis) {
      // Smooth scroll to top of analysis section
      const analysisElement = document.getElementById('analysis-section');
      if (analysisElement) {
        analysisElement.scrollIntoView({ behavior: 'smooth', block: 'start' });
      }
    }
  }, [activeTab, multiAgentAnalysis.overallAnalysis]);

  const isAnalysisReady =
    validation.overallValidation.isValid &&
    validation.originalFile.content &&
    validation.revisedFile.content;

  const isAnalyzing = diffComputation.isComputing || multiAgentAnalysis.isAnalyzing;

  return (
    <ErrorBoundary>
      <div className="min-h-screen bg-gray-50">
        {/* Header */}
        <header className="bg-white shadow-sm border-b">
          <div className="max-w-7xl mx-auto px-4 sm:px-6 lg:px-8">
            <div className="flex justify-between items-center py-4">
              <div className="flex items-center space-x-3">
                <FileText className="h-8 w-8 text-blue-600" />
                <div>
                  <h1 className="text-2xl font-bold text-gray-900">Manuscript Diff Analyzer</h1>
                  <p className="text-sm text-gray-500">
                    Multi-agent AI-powered academic manuscript analysis
                  </p>
                </div>
              </div>

              <div className="flex items-center space-x-4">
                {/* Configuration Controls */}
                <div className="flex items-center space-x-2">
                  <Settings className="h-4 w-4 text-gray-400" />
                  <label className="flex items-center">
                    <input
                      type="checkbox"
                      checked={config.useClaudeAPI}
                      onChange={(e) => updateConfig({ useClaudeAPI: e.target.checked })}
                      className="rounded"
                    />
                    <span className="ml-2 text-sm text-gray-600">Claude AI Analysis</span>
                  </label>
                </div>

                <div className="flex items-center space-x-2">
                  <span className="text-sm text-gray-600">Granularity:</span>
                  <select
                    value={diffGranularity}
                    onChange={(e) => setDiffGranularity(e.target.value as DiffGranularity)}
                    className="text-sm border rounded px-2 py-1"
                  >
                    <option value="word">Word-level</option>
                    <option value="sentence">Sentence-level</option>
                  </select>
                </div>

                <AdvancedSettings config={config} updateConfig={updateConfig} />

                {/* Analysis Metrics */}
                {multiAgentAnalysis.analysisMetrics.diffCount > 0 && (
                  <div className="text-xs text-gray-500 bg-gray-100 px-2 py-1 rounded">
                    {multiAgentAnalysis.analysisMetrics.diffCount} changes detected
                  </div>
                )}
              </div>
            </div>
          </div>
        </header>

        {/* Error and Warning Display */}
        {(validation.overallValidation.errors.length > 0 ||
          validation.overallValidation.warnings.length > 0 ||
          diffComputation.error ||
          multiAgentAnalysis.error) && (
          <div className="max-w-7xl mx-auto px-4 sm:px-6 lg:px-8 pt-4">
            {/* Errors */}
            {(validation.overallValidation.errors.length > 0 ||
              diffComputation.error ||
              multiAgentAnalysis.error) && (
              <div className="bg-red-50 border border-red-200 rounded-lg p-4 mb-4">
                <div className="flex items-start">
                  <AlertCircle className="h-5 w-5 text-red-400 mt-0.5 mr-3" />
                  <div>
                    <h3 className="text-sm font-medium text-red-800">Errors</h3>
                    <ul className="mt-2 text-sm text-red-700 list-disc list-inside">
                      {validation.overallValidation.errors.map((error, idx) => (
                        <li key={idx}>{error}</li>
                      ))}
                      {diffComputation.error && <li>{diffComputation.error}</li>}
                      {multiAgentAnalysis.error && <li>{multiAgentAnalysis.error}</li>}
                    </ul>
                  </div>
                </div>
              </div>
            )}

            {/* Warnings */}
            {validation.overallValidation.warnings.length > 0 && (
              <div className="bg-yellow-50 border border-yellow-200 rounded-lg p-4 mb-4">
                <div className="flex items-start">
                  <AlertTriangle className="h-5 w-5 text-yellow-400 mt-0.5 mr-3" />
                  <div>
                    <h3 className="text-sm font-medium text-yellow-800">Warnings</h3>
                    <ul className="mt-2 text-sm text-yellow-700 list-disc list-inside">
                      {validation.overallValidation.warnings.map((warning, idx) => (
                        <li key={idx}>{warning}</li>
                      ))}
                    </ul>
                  </div>
                </div>
              </div>
            )}
          </div>
        )}

        {/* Navigation Tabs */}
        <div className="max-w-7xl mx-auto px-4 sm:px-6 lg:px-8">
          <div className="border-b border-gray-200">
            <nav className="-mb-px flex space-x-8">
              {[
                { id: 'upload', label: 'Upload Documents', icon: Upload },
                { id: 'analysis', label: 'Multi-Agent Analysis', icon: BarChart3 },
                { id: 'review', label: 'Review Results', icon: CheckCircle },
              ].map(({ id, label, icon: Icon }) => (
                <button
                  key={id}
                  onClick={() => setActiveTab(id as AnalysisTab)}
                  className={cn(
                    'py-4 px-1 border-b-2 font-medium text-sm flex items-center space-x-2',
                    activeTab === id
                      ? 'border-blue-500 text-blue-600'
                      : 'border-transparent text-gray-500 hover:text-gray-700 hover:border-gray-300'
                  )}
                >
                  <Icon className="h-4 w-4" />
                  <span>{label}</span>
                </button>
              ))}
            </nav>
          </div>
        </div>

        {/* Main Content */}
        <main className="max-w-7xl mx-auto px-4 sm:px-6 lg:px-8 py-8">
          {activeTab === 'upload' && (
            <div className="space-y-6">
              <div className="grid grid-cols-1 lg:grid-cols-2 gap-6">
                <FileUploadArea
                  label="Original Manuscript"
                  onUpload={(content) => handleFileUpload('original', content)}
                  hasContent={!!validation.originalFile.content}
                  value={validation.originalFile.content}
                  errors={validation.originalFile.errors}
                  warnings={validation.originalFile.warnings}
                />
                <FileUploadArea
                  label="Revised Manuscript"
                  onUpload={(content) => handleFileUpload('revised', content)}
                  hasContent={!!validation.revisedFile.content}
                  value={validation.revisedFile.content}
                  errors={validation.revisedFile.errors}
                  warnings={validation.revisedFile.warnings}
                />
              </div>

              <div className="bg-white rounded-lg shadow p-6">
                <h3 className="text-lg font-medium mb-4">Reviewer Revision Requests (Optional)</h3>
                <p className="text-sm text-gray-500 mb-3">
                  Enter the specific changes/revisions that reviewers have requested for the
                  manuscript.
                </p>
                <textarea
                  className="w-full h-32 p-3 border rounded-md resize-none"
                  placeholder="Paste reviewer revision requests here... (e.g., 'Add more details to methodology section', 'Clarify statistical analysis', 'Expand discussion of limitations', etc.)"
                  value={validation.reviewerRequests.content}
                  onChange={(e) => handleReviewerRequests(e.target.value)}
                />
                {validation.reviewerRequests.warnings.length > 0 && (
                  <div className="mt-2">
                    {validation.reviewerRequests.warnings.map((warning, idx) => (
                      <p key={idx} className="text-sm text-yellow-600">
                        {warning}
                      </p>
                    ))}
                  </div>
                )}
              </div>

              <div className="bg-white rounded-lg shadow p-6 border-t-4 border-indigo-500">
                <AdvancedSettings config={config} onConfigChange={updateConfig} />
              </div>

              <div className="flex justify-center">
                <button
                  onClick={handleRunAnalysisClick}
                  disabled={!isAnalysisReady || isAnalyzing}
                  className={cn(
                    'px-8 py-3 rounded-lg font-medium flex items-center space-x-2',
                    isAnalysisReady && !isAnalyzing
                      ? 'bg-blue-600 text-white hover:bg-blue-700'
                      : 'bg-gray-300 text-gray-500 cursor-not-allowed'
                  )}
                >
                  {isAnalyzing ? (
                    <>
                      <div className="animate-spin h-4 w-4 border-2 border-white border-t-transparent rounded-full" />
                      <span>Analyzing...</span>
                    </>
                  ) : (
                    <>
                      <BarChart3 className="h-4 w-4" />
                      <span>Run Multi-Agent Analysis</span>
                    </>
                  )}
                </button>
              </div>
            </div>
          )}

          {activeTab === 'analysis' && (
            <div id="analysis-section" className="space-y-6">
              <AgentStatusIndicator
                statuses={multiAgentAnalysis.agentStatuses}
                isAnalyzing={multiAgentAnalysis.isAnalyzing}
                metrics={multiAgentAnalysis.analysisMetrics}
              />

              <AnalysisPanel
                segmentationResult={multiAgentAnalysis.segmentationResult}
                alignmentResult={multiAgentAnalysis.alignmentResult}
                overallAnalysis={multiAgentAnalysis.overallAnalysis}
                diffs={diffComputation.diffs}
                onRetryAnalysis={runAnalysis}
                onResetAnalysis={resetAnalysis}
              />
            </div>
          )}

          {activeTab === 'review' && (
            <div className="space-y-6">
              <DiffViewer
                diffs={diffComputation.diffs}
                analyses={multiAgentAnalysis.segmentationResult?.data.analyses || []}
                granularity={diffGranularity}
              />
            </div>
          )}
        </main>
      </div>
    </ErrorBoundary>
  );
};

export default ManuscriptAnalyzer;<|MERGE_RESOLUTION|>--- conflicted
+++ resolved
@@ -33,8 +33,8 @@
     maxRetries: parseInt(process.env['NEXT_PUBLIC_MAX_RETRIES'] || '3', 10),
     maxTextLength: 1000000,
     minDiffLength: 3,
-<<<<<<< HEAD
-=======
+ devin/1751831368-production-fixes
+
  devin/1751849069-add-diff-engine-toggle
     useDiffMatchPatch: false
 
@@ -44,7 +44,7 @@
     useDiffMatchPatch: true
  main
  main
->>>>>>> be2ab4d2
+ main
   });
 
   // Custom hooks
