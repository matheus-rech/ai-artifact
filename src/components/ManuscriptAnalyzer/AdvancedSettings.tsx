--- conflicted
+++ resolved
@@ -1,5 +1,4 @@
 import React from 'react';
-import { Settings } from 'lucide-react';
 import type { AppConfig } from '../../types';
 
 interface AdvancedSettingsProps {
@@ -39,25 +38,6 @@
 
 export const AdvancedSettings: React.FC<AdvancedSettingsProps> = ({ config, updateConfig }) => {
   return (
-<<<<<<< HEAD
-    <div className="flex items-center space-x-4">
-      <div className="flex items-center space-x-2">
-        <Settings className="h-4 w-4 text-gray-400" />
-        <span className="text-sm text-gray-600 font-medium">Advanced Settings</span>
-      </div>
-
-      <div className="flex items-center space-x-2">
-        <label className="flex items-center">
-          <input
-            type="checkbox"
-            checked={config.useDiffMatchPatch}
-            onChange={(e) => updateConfig({ useDiffMatchPatch: e.target.checked })}
-            className="rounded"
-          />
-          <span className="ml-2 text-sm text-gray-600">Use Google Diff-Match-Patch Engine</span>
-        </label>
-      </div>
-=======
     <div className="flex items-center space-x-2">
       <span className="text-sm text-gray-600">Diff Engine:</span>
       <label className="flex items-center">
@@ -72,7 +52,6 @@
         </span>
       </label>
  main
->>>>>>> c4fd5e5d
     </div>
   );
 };