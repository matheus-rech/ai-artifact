--- conflicted
+++ resolved
@@ -1,13 +1,7 @@
 import { useState, useCallback, useMemo, useRef } from 'react';
-<<<<<<< HEAD
-import { DiffEngine } from '../services/diffEngine';
-import { DiffMatchPatchEngine } from '../services/diffMatchPatchEngine';
-import type { DiffItem, ValidationResult, DiffGranularity } from '../types';
-=======
 import { DiffEngine } from '@/services/diffEngine';
 import { DiffMatchPatchEngine } from '@/services/diffMatchPatchEngine';
-import type { DiffItem, ValidationResult, DiffGranularity, AppConfig } from '@/types';
->>>>>>> 104d89c8
+import type { DiffItem, ValidationResult, DiffGranularity } from '@/types';
 
 interface UseDiffComputationState {
   diffs: DiffItem[];
@@ -29,13 +23,9 @@
 /**
  * Hook for managing diff computation with performance optimization
  */
-<<<<<<< HEAD
 export function useDiffComputation(
   useDiffMatchPatch: boolean = false
 ): UseDiffComputationState & UseDiffComputationActions {
-=======
-export function useDiffComputation(config: AppConfig): UseDiffComputationState & UseDiffComputationActions {
->>>>>>> 104d89c8
   const [state, setState] = useState<UseDiffComputationState>({
     diffs: [],
     isComputing: false,
@@ -43,17 +33,10 @@
     error: null,
   });
 
-<<<<<<< HEAD
   // Memoized diff engine instance - switches between engines based on config
   const diffEngine = useMemo(() => {
     return useDiffMatchPatch ? new DiffMatchPatchEngine() : new DiffEngine();
   }, [useDiffMatchPatch]);
-=======
-  // Memoized diff engine instance based on config
-  const diffEngine = useMemo(() => {
-    return config.useDiffMatchPatch ? new DiffMatchPatchEngine() : new DiffEngine();
-  }, [config.useDiffMatchPatch]);
->>>>>>> 104d89c8
 
   // Ref to track whether a diff computation is currently running.
   // Using a ref avoids issues with stale closures when `computeDiffs` is invoked
