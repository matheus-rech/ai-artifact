--- conflicted
+++ resolved
@@ -49,12 +49,11 @@
       revised: string,
       granularity: DiffGranularity
     ): Promise<DiffItem[]> => {
-<<<<<<< HEAD
+ devin/1751845727-add-env-example
       if (state.isComputing) {
         throw new Error('Diff computation already in progress');
       }
 
-=======
       if (isComputingRef.current) {
         throw new Error('Diff computation already in progress');
       }
@@ -62,7 +61,7 @@
       // Mark as running before any work starts to avoid race conditions
       isComputingRef.current = true;
 
->>>>>>> c4fd5e5d
+ main
       setState((prev) => ({
         ...prev,
         isComputing: true,
@@ -81,16 +80,15 @@
             `Original text validation failed: ${originalValidation.errors.join(', ')}`
           );
         }
-<<<<<<< HEAD
-
+        
         if (!revisedValidation.isValid) {
           throw new Error(`Revised text validation failed: ${revisedValidation.errors.join(', ')}`);
-=======
+
         if (!revisedValidation.isValid) {
           throw new Error(
             `Revised text validation failed: ${revisedValidation.errors.join(', ')}`
           );
->>>>>>> c4fd5e5d
+ main
         }
 
         // Compute diffs based on granularity
@@ -111,13 +109,13 @@
           error: null,
         }));
 
-<<<<<<< HEAD
+ devin/1751845727-add-env-example
         console.log(
-=======
+
         isComputingRef.current = false;
 
         console.warn(
->>>>>>> c4fd5e5d
+ main
           `Diff computation completed: ${diffs.length} changes in ${computationTime.toFixed(2)}ms`
         );
 
@@ -133,19 +131,19 @@
           error: errorMessage,
         }));
 
-<<<<<<< HEAD
+ devin/1751845727-add-env-example
         throw error;
       }
     },
     [state.isComputing, diffEngine]
-=======
+
         isComputingRef.current = false;
 
         throw error;
       }
     },
     [diffEngine]
->>>>>>> c4fd5e5d
+ main
   );
 
   /**
@@ -187,11 +185,11 @@
       // Check for significant size differences
       const sizeDifference = Math.abs(original.length - revised.length);
       const averageSize = (original.length + revised.length) / 2;
-<<<<<<< HEAD
+ devin/1751845727-add-env-example
       if (sizeDifference / averageSize > 0.5) {
-=======
+
       if (averageSize > 0 && sizeDifference / averageSize > 0.5) {
->>>>>>> c4fd5e5d
+ main
         warnings.push('Large difference in text sizes detected');
       }
 
