--- conflicted
+++ resolved
@@ -1,11 +1,7 @@
-import { useState, useCallback, useMemo, useRef, useContext } from 'react';
+import { useState, useCallback, useMemo, useRef } from 'react';
 import { DiffEngine } from '@/services/diffEngine';
 import { DiffMatchPatchEngine } from '@/services/diffMatchPatchEngine';
 import type { DiffItem, ValidationResult, DiffGranularity, AppConfig } from '@/types';
-<<<<<<< HEAD
-import { ManuscriptAnalyzerContext } from '@/contexts/ManuscriptAnalyzerContext';
-=======
->>>>>>> c4fd5e5d
 
 interface UseDiffComputationState {
   diffs: DiffItem[];
@@ -36,18 +32,10 @@
     error: null,
   });
 
-<<<<<<< HEAD
-  const { config } = useContext(ManuscriptAnalyzerContext);
-
-  // Memoized diff engine instances
-  const diffEngine = useMemo(() => new DiffEngine(), []);
-  const diffMatchPatchEngine = useMemo(() => new DiffMatchPatchEngine(), []);
-=======
   // Memoized diff engine instance based on config
   const diffEngine = useMemo(() => {
     return config.useDiffMatchPatch ? new DiffMatchPatchEngine() : new DiffEngine();
   }, [config.useDiffMatchPatch]);
->>>>>>> c4fd5e5d
 
   // Ref to track if a computation is running (avoids race with React state)
   const isComputingRef = useRef(false);
@@ -77,11 +65,9 @@
       try {
         const startTime = performance.now();
 
-        const engine = config.useDiffMatchPatch ? diffMatchPatchEngine : diffEngine;
-
         // Validate inputs
-        const originalValidation = engine.validateInput(original);
-        const revisedValidation = engine.validateInput(revised);
+        const originalValidation = diffEngine.validateInput(original);
+        const revisedValidation = diffEngine.validateInput(revised);
 
         if (!originalValidation.isValid) {
           throw new Error(
@@ -94,14 +80,6 @@
           );
         }
 
-<<<<<<< HEAD
-        // Compute diffs based on granularity (using Promise.resolve to make it async)
-        const diffs: DiffItem[] = await Promise.resolve(
-          granularity === 'word'
-            ? engine.generateWordDiffs(original, revised)
-            : engine.generateSentenceDiffs(original, revised)
-        );
-=======
         // Compute diffs based on granularity
         let diffs: DiffItem[];
         if (granularity === 'word') {
@@ -109,7 +87,6 @@
         } else {
           diffs = diffEngine.generateSentenceDiffs(original, revised);
         }
->>>>>>> c4fd5e5d
 
         const computationTime = performance.now() - startTime;
 
@@ -144,7 +121,7 @@
         throw error;
       }
     },
-    [config, diffEngine, diffMatchPatchEngine]
+    [diffEngine]
   );
 
   /**
@@ -168,15 +145,13 @@
       const errors: string[] = [];
       const warnings: string[] = [];
 
-      const engine = config.useDiffMatchPatch ? diffMatchPatchEngine : diffEngine;
-
       // Validate original text
-      const originalValidation = engine.validateInput(original);
+      const originalValidation = diffEngine.validateInput(original);
       errors.push(...originalValidation.errors);
       warnings.push(...originalValidation.warnings);
 
       // Validate revised text
-      const revisedValidation = engine.validateInput(revised);
+      const revisedValidation = diffEngine.validateInput(revised);
       errors.push(...revisedValidation.errors);
       warnings.push(...revisedValidation.warnings);
 
@@ -198,7 +173,7 @@
         warnings,
       };
     },
-    [config, diffEngine, diffMatchPatchEngine]
+    [diffEngine]
   );
 
   return {
