--- conflicted
+++ resolved
@@ -22,6 +22,7 @@
 
 /**
  * Hook for managing diff computation with performance optimization
+ * (Devin-aligned: diff engine toggle and ref-based concurrency guard)
  */
 export function useDiffComputation(config: AppConfig): UseDiffComputationState & UseDiffComputationActions {
   const [state, setState] = useState<UseDiffComputationState>({
@@ -31,87 +32,35 @@
     error: null,
   });
 
- devin/1751849069-add-diff-engine-toggle
-  // Memoized diff engine instances
-  const diffEngine = useMemo(() => new DiffEngine(), []);
-  const diffMatchPatchEngine = useMemo(() => new DiffMatchPatchEngine(), []);
-  
-  const selectedEngine = config.useDiffMatchPatch ? diffMatchPatchEngine : diffEngine;
-
   // Memoized diff engine instance based on config
   const diffEngine = useMemo(() => {
     return config.useDiffMatchPatch ? new DiffMatchPatchEngine() : new DiffEngine();
   }, [config.useDiffMatchPatch]);
 
-  // Ref to track whether a diff computation is currently running.
-  // Using a ref avoids issues with stale closures when `computeDiffs` is invoked
-  // multiple times in quick succession (e.g. double-clicks) before React state
-  // updates have propagated.
+  // Ref to track if a computation is running (avoids race with React state)
   const isComputingRef = useRef(false);
- main
 
   /**
    * Compute diffs between original and revised text
    */
-<<<<<<< HEAD
-=======
- devin/1751849069-add-diff-engine-toggle
-  const computeDiffs = useCallback(async (
-    original: string,
-    revised: string,
-    granularity: DiffGranularity
-  ): Promise<DiffItem[]> => {
-    if (state.isComputing) {
-      throw new Error('Diff computation already in progress');
-    }
-
-    setState(prev => ({ 
-      ...prev, 
-      isComputing: true, 
-      error: null 
-    }));
-
-    try {
-      const startTime = performance.now();
-
-      // Validate inputs (only DiffEngine has validateInput method)
-      const originalValidation = diffEngine.validateInput(original);
-      const revisedValidation = diffEngine.validateInput(revised);
-
-      if (!originalValidation.isValid) {
-        throw new Error(`Original text validation failed: ${originalValidation.errors.join(', ')}`);
-
->>>>>>> be2ab4d2
   const computeDiffs = useCallback(
     async (
       original: string,
       revised: string,
       granularity: DiffGranularity
     ): Promise<DiffItem[]> => {
-<<<<<<< HEAD
-      if (state.isComputing) {
+      if (isComputingRef.current) {
         throw new Error('Diff computation already in progress');
       }
 
-      setState((prev) => ({
-=======
-      // Guard against parallel execution using the ref instead of state.
-      if (isComputingRef.current) {
-        throw new Error('Diff computation already in progress');
- main
-      }
-
-      // Mark as running _before_ any work starts to avoid race conditions
-      // where two calls could pass the check above before `setState` completes.
+      // Mark as running before any work starts to avoid race conditions
       isComputingRef.current = true;
 
-      setState(
-        (prev: UseDiffComputationState): UseDiffComputationState => ({
-          ...prev,
-          isComputing: true,
-          error: null,
-        })
-      );
+      setState((prev) => ({
+        ...prev,
+        isComputing: true,
+        error: null,
+      }));
 
       try {
         const startTime = performance.now();
@@ -125,105 +74,10 @@
             `Original text validation failed: ${originalValidation.errors.join(', ')}`
           );
         }
-
         if (!revisedValidation.isValid) {
-          throw new Error(`Revised text validation failed: ${revisedValidation.errors.join(', ')}`);
-        }
-
-        // Compute diffs based on granularity (using Promise.resolve to make it async)
-        const diffs: DiffItem[] = await Promise.resolve(
-          granularity === 'word'
-            ? diffEngine.generateWordDiffs(original, revised)
-            : diffEngine.generateSentenceDiffs(original, revised)
-        );
-
-        const computationTime = performance.now() - startTime;
-
-        setState(
-          (prev: UseDiffComputationState): UseDiffComputationState => ({
-            ...prev,
-            diffs,
-            isComputing: false,
-            computationTime,
-            error: null,
-          })
-        );
-
-        isComputingRef.current = false;
-
-        console.warn(
-          `Diff computation completed: ${diffs.length} changes in ${computationTime.toFixed(2)}ms`
-        );
-
-        return diffs;
-      } catch (error) {
-        const errorMessage =
-          error instanceof Error ? error.message : 'Unknown diff computation error';
-        console.error('Diff computation failed:', error);
-
-        setState(
-          (prev: UseDiffComputationState): UseDiffComputationState => ({
-            ...prev,
-            isComputing: false,
-            error: errorMessage,
-          })
-        );
-
-        isComputingRef.current = false;
-
-        throw error;
-      }
- devin/1751849069-add-diff-engine-toggle
-
-      // Compute diffs based on granularity using selected engine
-      let diffs: DiffItem[];
-      if (granularity === 'word') {
-        diffs = selectedEngine.generateWordDiffs(original, revised);
-      } else {
-        diffs = selectedEngine.generateSentenceDiffs(original, revised);
-      }
-
-      const computationTime = performance.now() - startTime;
-
-      setState(prev => ({
-        ...prev,
-        diffs,
-        isComputing: false,
-        computationTime,
-        error: null
-      }));
-
-      console.warn(`Diff computation completed: ${diffs.length} changes in ${computationTime.toFixed(2)}ms`);
-      
-      return diffs;
-
-    } catch (error) {
-      const errorMessage = error instanceof Error ? error.message : 'Unknown diff computation error';
-      console.error('Diff computation failed:', error);
-
-      setState(prev => ({
->>>>>>> be2ab4d2
-        ...prev,
-        isComputing: true,
-        error: null,
-      }));
-
-<<<<<<< HEAD
-      try {
-        const startTime = performance.now();
-
-        // Validate inputs
-        const originalValidation = diffEngine.validateInput(original);
-        const revisedValidation = diffEngine.validateInput(revised);
-
-        if (!originalValidation.isValid) {
           throw new Error(
-            `Original text validation failed: ${originalValidation.errors.join(', ')}`
+            `Revised text validation failed: ${revisedValidation.errors.join(', ')}`
           );
-        }
-
-        if (!revisedValidation.isValid) {
-          throw new Error(`Revised text validation failed: ${revisedValidation.errors.join(', ')}`);
         }
 
         // Compute diffs based on granularity
@@ -244,7 +98,9 @@
           error: null,
         }));
 
-        console.log(
+        isComputingRef.current = false;
+
+        console.warn(
           `Diff computation completed: ${diffs.length} changes in ${computationTime.toFixed(2)}ms`
         );
 
@@ -260,82 +116,30 @@
           error: errorMessage,
         }));
 
+        isComputingRef.current = false;
+
         throw error;
       }
     },
-    [state.isComputing, diffEngine]
-  );
-=======
-      throw error;
-    }
-  }, [state.isComputing, selectedEngine, diffEngine]);
-
-    },
     [diffEngine]
   );
- main
->>>>>>> be2ab4d2
 
   /**
    * Reset diff computation state
    */
   const resetDiffs = useCallback((): void => {
-    const resetState: UseDiffComputationState = {
+    setState({
       diffs: [],
       isComputing: false,
       computationTime: 0,
       error: null,
-<<<<<<< HEAD
     });
-=======
-    };
-    setState(resetState);
-
-    // Ensure the ref flag is also reset so that new computations can be started.
     isComputingRef.current = false;
->>>>>>> be2ab4d2
   }, []);
 
   /**
    * Validate text inputs without computing diffs
    */
-<<<<<<< HEAD
-=======
- devin/1751849069-add-diff-engine-toggle
-  const validateTexts = useCallback((original: string, revised: string): ValidationResult => {
-    const errors: string[] = [];
-    const warnings: string[] = [];
-
-    // Validate original text (using DiffEngine for validation)
-    const originalValidation = diffEngine.validateInput(original);
-    errors.push(...originalValidation.errors);
-    warnings.push(...originalValidation.warnings);
-
-    // Validate revised text (using DiffEngine for validation)
-    const revisedValidation = diffEngine.validateInput(revised);
-    errors.push(...revisedValidation.errors);
-    warnings.push(...revisedValidation.warnings);
-
-    // Check for identical texts
-    if (original.trim() === revised.trim()) {
-      warnings.push('Original and revised texts appear identical');
-    }
-
-    // Check for significant size differences
-    const sizeDifference = Math.abs(original.length - revised.length);
-    const averageSize = (original.length + revised.length) / 2;
-    if (sizeDifference / averageSize > 0.5) {
-      warnings.push('Large difference in text sizes detected');
-    }
-
-    return {
-      isValid: errors.length === 0,
-      errors,
-      warnings
-    };
-  }, [diffEngine]);
-=======
->>>>>>> be2ab4d2
   const validateTexts = useCallback(
     (original: string, revised: string): ValidationResult => {
       const errors: string[] = [];
@@ -359,7 +163,7 @@
       // Check for significant size differences
       const sizeDifference = Math.abs(original.length - revised.length);
       const averageSize = (original.length + revised.length) / 2;
-      if (sizeDifference / averageSize > 0.5) {
+      if (averageSize > 0 && sizeDifference / averageSize > 0.5) {
         warnings.push('Large difference in text sizes detected');
       }
 
@@ -371,10 +175,6 @@
     },
     [diffEngine]
   );
-<<<<<<< HEAD
-=======
-] main
->>>>>>> be2ab4d2
 
   return {
     ...state,
