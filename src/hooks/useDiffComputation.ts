--- conflicted
+++ resolved
@@ -76,16 +76,16 @@
         if (!original && !revised) {
           throw new Error('Both texts cannot be empty');
         }
-<<<<<<< HEAD
+ devin/1751828946-production-fixes
 
         if (original.length > config.maxTextLength || revised.length > config.maxTextLength) {
-=======
+
         
         if (!revisedValidation.isValid) {
           throw new Error(`Revised text validation failed: ${revisedValidation.errors.join(', ')}`);
 
         if (!revisedValidation.isValid) {
->>>>>>> d1098c86
+ main
           throw new Error(
             `Text exceeds maximum length of ${config.maxTextLength} characters`
           );
@@ -139,12 +139,12 @@
         throw error;
       }
     },
-<<<<<<< HEAD
+ devin/1751828946-production-fixes
     [config.maxTextLength, config.minDiffLength]
-=======
+
     [diffEngine]
  main
->>>>>>> d1098c86
+ main
   );
 
   /**
@@ -175,7 +175,7 @@
     }));
   }, []);
 
-<<<<<<< HEAD
+ devin/1751828946-production-fixes
   /**
    * Get summary statistics
    */
@@ -196,7 +196,7 @@
           : 0,
     };
   }, [state.diffs]);
-=======
+
       // Check for significant size differences
       const sizeDifference = Math.abs(original.length - revised.length);
       const averageSize = (original.length + revised.length) / 2;
@@ -207,7 +207,7 @@
  main
         warnings.push('Large difference in text sizes detected');
       }
->>>>>>> d1098c86
+ main
 
   /**
    * Export diffs to various formats
